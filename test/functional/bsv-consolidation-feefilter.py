#!/usr/bin/env python3
# Copyright (c) 2020 Bitcoin Association
# Distributed under the Open BSV software license, see the accompanying file LICENSE.

from test_framework.mininode import *
from test_framework.test_framework import BitcoinTestFramework
from test_framework.util import *
import time
import decimal
from test_framework.cdefs import DEFAULT_MAX_STD_TXN_VALIDATION_DURATION

'''
Test if consolidation transactions pass the feefilter
'''
# For Release build with sanitizers enabled (TSAN / ASAN / UBSAN), recommended timeoutfactor is 4.
# For Debug build, recommended timeoutfactor is 4.
# For Debug build with sanitizers enabled, recommended timeoutfactor is 5.

def getInputScriptPubKey(node, input, index):
    txid = hashToHex(input.prevout.hash)
    raw = node.getrawtransaction(txid)
    tx = FromHex(CTransaction(), raw)
    tx.rehash()
    return tx.vout[index].scriptPubKey

def expectedInvsReceived(invsExpected, testnode, timeout = 60):
    expectedSet = set(invsExpected)
    for x in range(timeout):
        with mininode_lock:
            if expectedSet.issubset(testnode.txinvs):
                return True
        time.sleep(1)
    return False

class TestNode(NodeConnCB):
    def __init__(self):
        super().__init__()
        self.txinvs = []

    def on_inv(self, conn, message):
        for i in message.inv:
            if (i.type == 1):
                self.txinvs.append(hashToHex(i.hash))

    def clear_invs(self):
        with mininode_lock:
            self.txinvs = []

class FeeFilterTest(BitcoinTestFramework):
    def set_test_params(self):
        self.num_nodes = 2
        #self.setup_clean_chain = True
        self.utxo_test_sats = 10000
        self.utxo_test_bsvs = satoshi_round(self.utxo_test_sats / COIN)
        self.blockmintxfee_sats = 500
        self.minrelaytxfee_sats = 250

    def setup_nodes(self):
        self.extra_args = [[
            "-whitelist=127.0.0.1",
            "-whitelistforcerelay=1"
            "-mindebugrejectionfee={}".format(Decimal(self.minrelaytxfee_sats)/COIN),
            "-minminingtxfee={}".format(Decimal(self.blockmintxfee_sats)/COIN),
            "-minconsolidationfactor=10",
            "-acceptnonstdtxn=1",
            "-maxstdtxvalidationduration=1",  # enable this setting to more reproducibly fail with old node
            "-txindex=1"
            ],[
            "-whitelist=127.0.0.1",
            "-whitelistforcerelay=1"
            "-mindebugrejectionfee={}".format(Decimal(self.minrelaytxfee_sats)/COIN),
            "-minminingtxfee={}".format(Decimal(self.blockmintxfee_sats)/COIN),
            "-minconsolidationfactor=10",
            "-acceptnonstdtxn=1",
            "-maxstdtxvalidationduration=1",  # enable this setting to more reproducibly fail with old node
            "-txindex=1"
        ]]

        self.add_nodes(self.num_nodes, self.extra_args)
        self.start_nodes()

    def create_utxos_value10000(self, node, utxo_count, min_confirmations):

        utxos = []
        addr = node.getnewaddress()
        for i in range (utxo_count):
            txid = node.sendtoaddress(addr, self.utxo_test_bsvs)
            tx = FromHex(CTransaction(), node.getrawtransaction(txid))
            tx.rehash()
            utxos.append(tx)

        if min_confirmations > 0:
            node.generate(min_confirmations)
            sync_blocks(self.nodes)

        return utxos

    def create_and_sign_tx(self, node, in_count, min_confirmations):
        utxos = self.create_utxos_value10000 (node, in_count, min_confirmations)
        inputs = []
        sum_values_bsvs = 0
        for u in utxos:
            for i in range(len(u.vout)):
                if u.vout[i].nValue == self.utxo_test_sats:
                    sum_values_bsvs = sum_values_bsvs + self.utxo_test_bsvs
                    inputs.append({"txid": u.hash, "vout": i})

        assert (len(utxos) == in_count)
        assert (sum_values_bsvs == in_count * self.utxo_test_bsvs)

        addr = node.getnewaddress()
        outputs = {}
        outputs[addr] = sum_values_bsvs

        rawtx = node.createrawtransaction(inputs, outputs)
        return node.signrawtransaction(rawtx)['hex']



    def run_test(self):
        node1 = self.nodes[1]
        node0 = self.nodes[0]

        # Get out of IBD
        node1.generate(300)
        sync_blocks(self.nodes)

        ## BEGIN setup consolidation transactions
        self.consolidation_factor = int(node1.getnetworkinfo()['minconsolidationfactor'])
        self.minConfirmations = int(node1.getnetworkinfo()['minconfconsolidationinput'])
        # test ratio between size of input script and size of output script
        tx_hex = self.create_and_sign_tx(node1, 1, min_confirmations=self.minConfirmations)
        tx = FromHex(CTransaction(), tx_hex)
        tx.rehash()
        sin = len(getInputScriptPubKey(node1, tx.vin[0], 0))
        sout = len(tx.vout[0].scriptPubKey)

        enough_inputs = sout * self.consolidation_factor // sin
        enough_inputs = max(enough_inputs, 2)
        enough_confirmations = self.minConfirmations
        # END setup consolidation transactions
        sync_blocks(self.nodes)

        # Setup the p2p connections and start up the network thread.
        test_node = TestNode()
        connection = NodeConn(
            '127.0.0.1', p2p_port(0), node0, test_node)
        test_node.add_connection(connection)

        NetworkThread().start()
        test_node.wait_for_verack()

        tx_hex = self.create_and_sign_tx(node1, in_count=enough_inputs, min_confirmations=enough_confirmations)
        tx_hex3 = self.create_and_sign_tx(node1, in_count=enough_inputs, min_confirmations=enough_confirmations)

        sync_blocks(self.nodes)
        sync_mempools(self.nodes)

        test_node.clear_invs()

        # Consolidation transaction will be relayed,
        # as the modified fees are set to minminingtxfee >= feefilter
        test_node.send_and_ping(msg_feefilter(self.blockmintxfee_sats))

        # Send consolidation and regular tx - both should be accepted and relayed
        txid1 = node1.sendrawtransaction(tx_hex)
        txid2 = node1.sendtoaddress(node1.getnewaddress(), 1)

        wait_until(lambda: txid1 in node0.getrawmempool(), timeout=5)
        wait_until(lambda: txid2 in node0.getrawmempool(), timeout=5)

        # Check that tx1 and tx2 were relayed to test_node
        assert(expectedInvsReceived([txid1, txid2], test_node, 60))

        # Now the feefilter is set to minminingtxfee+1;
        # tx3 is not relayed as modified fees < feefilter
        # tx4 is relayed, as node1's txfee is set high enough - control tx
<<<<<<< HEAD
        test_node.send_and_ping(msg_feefilter(self.blockmintxfee_sats+1))
        test_node.clear_invs()
=======
        test_node.send_and_ping(msg_feefilter(self.blockmintxfee_sats+10))
>>>>>>> a18f69f1

        txid3 = node1.sendrawtransaction(tx_hex3)
        txid4 = node1.sendtoaddress(node1.getnewaddress(), 1)

        wait_until(lambda: txid3 in node0.getrawmempool(), timeout=5)
        wait_until(lambda: txid4 in node0.getrawmempool(), timeout=5)

        # Check that tx3 was not relayed to test_node but tx4 was
        assert(expectedInvsReceived([txid4], test_node, 60))
        assert(not expectedInvsReceived([txid3], test_node, 5))

if __name__ == '__main__':
    FeeFilterTest().main()<|MERGE_RESOLUTION|>--- conflicted
+++ resolved
@@ -175,12 +175,9 @@
         # Now the feefilter is set to minminingtxfee+1;
         # tx3 is not relayed as modified fees < feefilter
         # tx4 is relayed, as node1's txfee is set high enough - control tx
-<<<<<<< HEAD
+
         test_node.send_and_ping(msg_feefilter(self.blockmintxfee_sats+1))
         test_node.clear_invs()
-=======
-        test_node.send_and_ping(msg_feefilter(self.blockmintxfee_sats+10))
->>>>>>> a18f69f1
 
         txid3 = node1.sendrawtransaction(tx_hex3)
         txid4 = node1.sendtoaddress(node1.getnewaddress(), 1)
