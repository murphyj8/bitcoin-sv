--- conflicted
+++ resolved
@@ -253,11 +253,7 @@
         # Node's config
         args = ['-txnvalidationasynchrunfreq=0',
                 '-limitancestorcount=1001',
-<<<<<<< HEAD
-                '-blockmintxfee=0.00001',
-=======
                 '-minminingtxfee=0.00001',
->>>>>>> a18f69f1
                 '-maxorphantxsize=600MB',
                 '-maxmempoolsizedisk=0',
                 '-disablebip30checks=1',
