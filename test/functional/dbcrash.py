--- conflicted
+++ resolved
@@ -30,11 +30,8 @@
 import random
 import sys
 import time
-<<<<<<< HEAD
 import math
-=======
 from decimal import Decimal
->>>>>>> a18f69f1
 
 from test_framework.mininode import *
 from test_framework.script import *
