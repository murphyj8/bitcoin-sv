#!/usr/bin/env python3
# Copyright (c) 2020  Bitcoin Association
# Distributed under the Open BSV software license, see the accompanying file LICENSE.

from math import ceil

from test_framework.blocktools import create_coinbase, create_block
from test_framework.cdefs import ONE_MEGABYTE
from test_framework.mininode import CTransaction, CTxIn, COutPoint, CTxOut, msg_block, msg_tx
from test_framework.script import CScript, OP_DROP, OP_TRUE
from test_framework.test_framework import BitcoinTestFramework
from test_framework.util import wait_until, check_mempool_equals

# In this test we are testing eviction order
# Steps:
# 1. Send transactions that we will be evicted later
# 2. Fill the mempool up to maximum capacity with high-paying txs (capacity: 300MB, fits 299 txs of 1MB, overall memory
#    usage of the single transaction is bigger because of metadata associated with txs in the mempool)
# 3. Send high paying transaction (one by one) and check which tx are evicted

# For Release build with sanitizers enabled (TSAN / ASAN / UBSAN), recommended timeoutfactor is 1.
# For Debug build, recommended timeoutfactor is 3.
# For Debug build with sanitizers enabled, recommended timeoutfactor is 5.

class Evictions(BitcoinTestFramework):

    def set_test_params(self):
        self.setup_clean_chain = True
        self.num_nodes = 1

    def setup_network(self):
        self.setup_nodes()

    def setup_nodes(self):
        self.add_nodes(self.num_nodes)

    def tx_size(self, tx):
        return len(tx.serialize())

    def create_tx(self, outpoints, noutput, feerate, totalSize = 0, size_of_nonpayin_txs=0):
        tx = CTransaction()
        total_input = 0
        for parent_tx, n in outpoints:
            tx.vin.append(CTxIn(COutPoint(parent_tx.sha256, n), b"", 0xffffffff))
            total_input += parent_tx.vout[n].nValue

        for _ in range(noutput):
            tx.vout.append(CTxOut(total_input//noutput, CScript([OP_TRUE])))

        if totalSize:
            tx.rehash()
            missingSize = totalSize - self.tx_size(tx)
            assert missingSize >= 0
            tx.vout[0].scriptPubKey = CScript([b"X"*(missingSize - 10), OP_DROP, OP_TRUE])

        tx.rehash()
        overall_size = self.tx_size(tx) + size_of_nonpayin_txs
        fee_per_output = ceil(overall_size * feerate / noutput)

        for output in tx.vout:
            output.nValue -= fee_per_output

        tx.rehash()
        return tx

    def run_test(self):

<<<<<<< HEAD
        with self.run_node_with_connections("Eviction order test; fill the mempool over its size and see what txs will be evicted.",
                                            0, ["-blockmintxfee=0.00001", # 1 satoshi/byte
=======
        with self.run_node_with_connections("Eviction order test; fill the memppol over its size and see what txs will be evicted.",
                                            0, ["-minminingtxfee=0.00001", # 1 satoshi/byte
>>>>>>> a18f69f1
                                                "-minrelaytxfee=0",
                                                "-maxmempool=300MB",
                                                "-maxmempoolsizedisk=0",
                                                "-genesisactivationheight=1",
                                                '-maxstdtxvalidationduration=5000',
                                                '-maxnonstdtxvalidationduration=5001',
                                                '-maxstackmemoryusageconsensus=5MB',
                                                '-maxstackmemoryusagepolicy=5MB',
                                                '-maxscriptsizepolicy=5MB',
                                                '-checkmempool=0',
                                                ],
                                            number_of_connections=1) as (conn,):

            mining_fee = 1.01  # in satoshi per byte

            # create block with coinbase
            coinbase1 = create_coinbase(height=1)
            first_block = create_block(int(conn.rpc.getbestblockhash(), 16), coinbase=coinbase1)
            first_block.solve()
            conn.send_message(msg_block(first_block))
            wait_until(lambda: conn.rpc.getbestblockhash() == first_block.hash, check_interval=1)

            coinbase2 = create_coinbase(height=2)
            second_block = create_block(int(conn.rpc.getbestblockhash(), 16), coinbase=coinbase2)
            second_block.solve()
            conn.send_message(msg_block(second_block))
            wait_until(lambda: conn.rpc.getbestblockhash() == second_block.hash, check_interval=1)


            #mature the coinbase
            conn.rpc.generate(100)

            funding_tx = self.create_tx([(coinbase1, 0), (coinbase2, 0)], 16, mining_fee, 0)

            conn.send_message(msg_tx(funding_tx))
            check_mempool_equals(conn.rpc, [funding_tx])
            conn.rpc.generate(1)

            #        (funding_tx, 0)          (funding_tx, 1)  (funding_tx, 2)  (funding_tx, 3)   (funding_tx, 4-14)       (funding_tx, 15)
            # ---------------------------------------------------------------------------------------------------------------------
            #           group1tx1                lowPaying3           tx1            tx3            (long chain of      (chain of high
            #               |                         |                |              |             high paying txs)    paying txs used to
            #           group1tx2                lowPaying4           tx2          lowPaying5     to fill the mempool)  push low paying txs
            #          /          \                                                                                      out of mempools)
            #    group1paying   group2tx1
            #         |             |
            #    lowPaying1     group2tx2
            #                       |
            #                   group2paying
            #                       |
            #                   lowPaying2

            group1tx1 = self.create_tx([(funding_tx, 0)], noutput=1, feerate=0, totalSize=ONE_MEGABYTE)
            group1tx2 = self.create_tx([(group1tx1, 0)], noutput=2, feerate=0, totalSize=ONE_MEGABYTE)
            group1paying = self.create_tx([(group1tx2, 0)], noutput=1, feerate=1.4, totalSize=ONE_MEGABYTE,
                                          size_of_nonpayin_txs=self.tx_size(group1tx1)+self.tx_size(group1tx2))

            group2tx1 = self.create_tx([(group1tx2, 1)], noutput=1, feerate=0, totalSize=ONE_MEGABYTE)
            group2tx2 = self.create_tx([(group2tx1, 0)], noutput=1, feerate=0, totalSize=ONE_MEGABYTE)
            group2paying = self.create_tx([(group2tx2, 0)], noutput=1, feerate=1.6, totalSize=ONE_MEGABYTE,
                                          size_of_nonpayin_txs=self.tx_size(group2tx1)+self.tx_size(group2tx2))

            tx1 = self.create_tx([(funding_tx, 2)], noutput=1, feerate=1.1, totalSize=ONE_MEGABYTE)
            tx2 = self.create_tx([(tx1, 0)], noutput=1, feerate=1.8, totalSize=ONE_MEGABYTE)
            tx3 = self.create_tx([(funding_tx, 3)], noutput=1, feerate=1.1, totalSize=ONE_MEGABYTE)

            lowPaying1 = self.create_tx([(group1paying, 0)], noutput=1, feerate=0.1, totalSize=ONE_MEGABYTE)
            lowPaying2 = self.create_tx([(group2paying, 0)], noutput=1, feerate=0.2, totalSize=ONE_MEGABYTE)
            lowPaying3 = self.create_tx([(funding_tx, 1)], noutput=1, feerate=0.3, totalSize=ONE_MEGABYTE)
            lowPaying4 = self.create_tx([(lowPaying3, 0)], noutput=1, feerate=0.4, totalSize=ONE_MEGABYTE)
            lowPaying5 = self.create_tx([(tx3, 0)], noutput=1, feerate=0.5, totalSize=ONE_MEGABYTE)

            primaryMempoolTxs = [group1tx1, group1tx2, group1paying, group2tx1, group2tx2, group2paying, tx1, tx2, tx3]
            secondaryMempoolTxs = [lowPaying1, lowPaying2, lowPaying3, lowPaying4, lowPaying5]

            for tx in primaryMempoolTxs + secondaryMempoolTxs:
                conn.send_message(msg_tx(tx))
            check_mempool_equals(conn.rpc, primaryMempoolTxs + secondaryMempoolTxs)
            wait_until(lambda: conn.rpc.getminingcandidate()["num_tx"] == len(primaryMempoolTxs) + 1)

            txs_in_mempool = set(primaryMempoolTxs + secondaryMempoolTxs)
            outpoints_to_spend = [(funding_tx, n) for n in range(4,15)]

            while len(txs_in_mempool) < 299:
                tx = self.create_tx([outpoints_to_spend.pop(0),], noutput=2, feerate=5, totalSize=ONE_MEGABYTE)
                outpoints_to_spend.append((tx, 0))
                outpoints_to_spend.append((tx, 1))
                conn.send_message(msg_tx(tx))
                txs_in_mempool.add(tx)

            check_mempool_equals(conn.rpc, txs_in_mempool, timeout=600, check_interval=2)

            eviction_order = [lowPaying1, lowPaying2, lowPaying4, lowPaying3, lowPaying5,
                              tx3,
                              group2paying, group2tx2, group2tx1,
                              group1paying, group1tx2, group1tx1,
                              tx2, tx1]

            conn.rpc.log.info(f"lowPaying1 = {lowPaying1.hash}")
            conn.rpc.log.info(f"lowPaying2 = {lowPaying2.hash}")
            conn.rpc.log.info(f"lowPaying3 = {lowPaying3.hash}")
            conn.rpc.log.info(f"lowPaying4 = {lowPaying4.hash}")
            conn.rpc.log.info(f"lowPaying5 = {lowPaying5.hash}")
            conn.rpc.log.info(f"tx1 = {tx1.hash}")
            conn.rpc.log.info(f"tx2 = {tx2.hash}")
            conn.rpc.log.info(f"tx3 = {tx3.hash}")
            conn.rpc.log.info(f"group2paying = {group2paying.hash}")
            conn.rpc.log.info(f"group2tx2 = {group2tx2.hash}")
            conn.rpc.log.info(f"group2tx1 = {group2tx1.hash}")
            conn.rpc.log.info(f"group1paying = {group1paying.hash}")
            conn.rpc.log.info(f"group1tx2 = {group1tx2.hash}")
            conn.rpc.log.info(f"group1tx1 = {group1tx1.hash}")

            outpoint_to_spend = (funding_tx, 15)

            for evicting in eviction_order:
                tx = self.create_tx([outpoint_to_spend,], noutput=1, feerate=30, totalSize=ONE_MEGABYTE)
                outpoint_to_spend = (tx, 0)
                conn.send_message(msg_tx(tx))
                txs_in_mempool.add(tx)
                txs_in_mempool.remove(evicting)
                check_mempool_equals(conn.rpc, txs_in_mempool, check_interval=0.5, timeout=60)

                # when there are still some secondary mempool transaction in the mempool
                if len(txs_in_mempool & set(secondaryMempoolTxs)) != 0:
                    # the mempoolminfee should not exceed minminingtxfee
                    assert  conn.rpc.getmempoolinfo()['mempoolminfee'] <= conn.rpc.getsettings()['minminingtxfee']



        with self.run_node_with_connections("Restart the node with using the disk for storing transactions.",
                                            0, ["-minminingtxfee=0.00001", # 1 satoshi/byte
                                                "-minrelaytxfee=0",
                                                "-maxmempool=300MB",
                                                "-maxmempoolsizedisk=10MB",
                                                "-genesisactivationheight=1",
                                                '-maxstdtxvalidationduration=5000',
                                                '-maxnonstdtxvalidationduration=5001',
                                                '-maxstackmemoryusageconsensus=5MB',
                                                '-maxstackmemoryusagepolicy=5MB',
                                                '-maxscriptsizepolicy=5MB',
                                                '-checkmempool=0',
                                                ],
                                            number_of_connections=1) as (conn,):

            # check that we have all txs in the mempool
            check_mempool_equals(conn.rpc, txs_in_mempool, check_interval=1, timeout=(60 * self.options.timeoutfactor))

            # check that we are not using the tx database
            assert conn.rpc.getmempoolinfo()['usagedisk'] == 0

            #now we have room for some more txs
            for _ in range(3):
                tx = self.create_tx([outpoint_to_spend, ], noutput=1, feerate=1, totalSize=ONE_MEGABYTE)
                outpoint_to_spend = (tx, 0)
                conn.send_message(msg_tx(tx))
                txs_in_mempool.add(tx)
                check_mempool_equals(conn.rpc, txs_in_mempool, check_interval=0.5, timeout=60)

            # make sure that we are using the tx database now
            assert conn.rpc.getmempoolinfo()['usagedisk'] != 0

        with self.run_node_with_connections("Restart the node once again to see if transaction were stored in the db.",
                                            0, ["-minminingtxfee=0.00001", # 1 satoshi/byte
                                                "-minrelaytxfee=0",
                                                "-maxmempool=300MB",
                                                "-maxmempoolsizedisk=10MB",
                                                "-genesisactivationheight=1",
                                                '-maxstdtxvalidationduration=5000',
                                                '-maxnonstdtxvalidationduration=5001',
                                                '-maxstackmemoryusageconsensus=5MB',
                                                '-maxstackmemoryusagepolicy=5MB',
                                                '-maxscriptsizepolicy=5MB',
                                                '-checkmempool=0',
                                                ],
                                            number_of_connections=1) as (conn,):

            # check that we have all txs in the mempool
            check_mempool_equals(conn.rpc, txs_in_mempool, check_interval=1, timeout=(60 * self.options.timeoutfactor))

            # make sure that we are using the tx database
            assert conn.rpc.getmempoolinfo()['usagedisk'] != 0

if __name__ == '__main__':
    Evictions().main()<|MERGE_RESOLUTION|>--- conflicted
+++ resolved
@@ -65,13 +65,8 @@
 
     def run_test(self):
 
-<<<<<<< HEAD
         with self.run_node_with_connections("Eviction order test; fill the mempool over its size and see what txs will be evicted.",
-                                            0, ["-blockmintxfee=0.00001", # 1 satoshi/byte
-=======
-        with self.run_node_with_connections("Eviction order test; fill the memppol over its size and see what txs will be evicted.",
                                             0, ["-minminingtxfee=0.00001", # 1 satoshi/byte
->>>>>>> a18f69f1
                                                 "-minrelaytxfee=0",
                                                 "-maxmempool=300MB",
                                                 "-maxmempoolsizedisk=0",
