<<<<<<< HEAD
# Bitcoin SV Node software – Upgrade to v1.0.11 Release
=======
Overview
--------

Version 1.0.11 release is a recommended upgrade from version 1.0.10. This new version introduces changes to fee configuration options and various bug fixes.

Changed option name -blockmintxfee to -minminingtxfee
-----------------------------------------------------

Note that setting -minminingtxfee is a mandatory setting. The option -blockmintxfee has been removed. Setting it will emit a warning in the bitcoin logs. To repeat the default setting from the last release a miner needs to configure -_minminingtxfee=0.00000500_ (.i.e 500 Satoshis).

Removed options -dustrelayfee, -dustlimitfactor
-----------------------------------------------

These options have been removed. The dust threshold is now hard coded to one Satoshi per transaction output.

Note that blocks containing transactions with dust outputs (i.e. outputs with a zero Satoshi amount)  will still be accepted.

Attempting to set these options will have no effect other than a warning message in the bitcoin logs.

Removed option -minrelaytxfee
-----------------------------

This option has been removed. The mempool will reject incoming low fee transactions based on its dynamic rejection fee as in the original implementation of bitcoin.

Attempting to set this option will have no effect other than a warning message in the bitcoin logs.

Bug fixes
---------

1) Node stops responding to RPCs, including getminingcandidate

2) Dropped connections due to "Timeout downloading block"

3)  Pruning target is now matched as closely as possible during initial block download

4) Disable a Bloom filtered connection by default
>>>>>>> a18f69f1
<|MERGE_RESOLUTION|>--- conflicted
+++ resolved
@@ -1,6 +1,5 @@
-<<<<<<< HEAD
 # Bitcoin SV Node software – Upgrade to v1.0.11 Release
-=======
+
 Overview
 --------
 
@@ -34,7 +33,6 @@
 
 2) Dropped connections due to "Timeout downloading block"
 
-3)  Pruning target is now matched as closely as possible during initial block download
+3) Pruning target is now matched as closely as possible during initial block download
 
-4) Disable a Bloom filtered connection by default
->>>>>>> a18f69f1
+4) Disable a Bloom filtered connection by default