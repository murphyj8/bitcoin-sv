--- conflicted
+++ resolved
@@ -1330,24 +1330,7 @@
             uiChainActiveHeight,
             fSpendsCoinbase,
             lp) };
-<<<<<<< HEAD
-    if (!isFree.value) {
-        // Check tx's priority based on relaypriority flag and relay fee.
-        const CFeeRate minRelayTxFee = config.GetMinFeePerKB();
-        if ( nModifiedFees < minRelayTxFee.GetFee(nTxSize)) {
-            // If this was considered a consolidation but not accepted as such,
-            // then print us a hint
-            if (isFree.hint)
-                LogPrint(BCLog::TXNVAL,isFree.hint.value());
-            // Require that free transactions have sufficient priority to be
-            // mined in the next block.
-            state.DoS(0, false, REJECT_INSUFFICIENTFEE,
-                      "insufficient priority");
-            return Result{state, pTxInputData, vCoinsToUncache};
-        }
-    }
-=======
->>>>>>> a18f69f1
+
     // Calculate in-mempool ancestors, up to a limit.
     std::string errString;
     if (!CheckAncestorLimits(pool, *pMempoolEntry, errString, config)) {
