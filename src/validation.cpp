--- conflicted
+++ resolved
@@ -1112,12 +1112,8 @@
     const Config& config,
     CTxMemPool& pool,
     TxnDoubleSpendDetectorSPtr dsDetector,
-<<<<<<< HEAD
-    bool fReadyForFeeEstimation) {
-=======
     bool fReadyForFeeEstimation,
     bool fUseTimedCancellationSource) {
->>>>>>> aaab180c
 
     using Result = CTxnValResult;
 
@@ -1131,20 +1127,11 @@
     CValidationState state;
     std::vector<COutPoint> vCoinsToUncache {};
 
-<<<<<<< HEAD
-    // Check double spend attempt for the given txn
-    if(!dsDetector->insertTxnInputs(pTxInputData)) {
-       state.Invalid(false, REJECT_DUPLICATE,
-                     sDoubleSpendRejectMsg);
-       return Result{state, pTxInputData, vCoinsToUncache};
-    }
-=======
     // First check against consensus limits. If this check fails, then banscore will be increased. 
     // We re-test the transaction with policy rules later in this method (without banning if rules are violated)
     bool isGenesisEnabled = IsGenesisEnabled(config, chainActive.Height() + 1);
     uint64_t maxTxSigOpsCountConsensusBeforeGenesis = config.GetMaxTxSigOpsCountConsensusBeforeGenesis();
     uint64_t maxTxSizeConsensus = config.GetMaxTxSize(isGenesisEnabled, true);
->>>>>>> aaab180c
     // Coinbase is only valid in a block, not as a loose transaction.
     if (!CheckRegularTransaction(tx, state, maxTxSigOpsCountConsensusBeforeGenesis, maxTxSizeConsensus, isGenesisEnabled)) 
     {
@@ -1566,28 +1553,6 @@
     const Config& config,
     CTxMemPool& pool,
     CTxnHandlers& handlers,
-<<<<<<< HEAD
-    bool fReadyForFeeEstimation) {
-
-    std::vector<CTxnValResult> results {};
-    results.reserve(vTxInputData.size());
-    for (const auto& elem : vTxInputData) {
-        // Execute validation for the given txn
-        CTxnValResult result {
-            TxnValidation(
-                    elem,
-                    config,
-                    pool,
-                    handlers.mpTxnDoubleSpendDetector,
-                    fReadyForFeeEstimation)
-        };
-        // Process validated results
-        ProcessValidatedTxn(pool, result, handlers, false);
-        // Forward results to the next processing stage
-        results.emplace_back(std::move(result));
-    }
-    return results;
-=======
     bool fReadyForFeeEstimation,
     bool fUseTimedCancellationSource,
     std::chrono::steady_clock::time_point end_time_point) {
@@ -1611,7 +1576,6 @@
     ProcessValidatedTxn(pool, result, handlers, false);
     // Forward results to the next processing stage
     return {result, CTask::Status::RanToCompletion};
->>>>>>> aaab180c
 }
 
 static void HandleInvalidP2POrphanTxn(
