--- conflicted
+++ resolved
@@ -207,12 +207,8 @@
                 mConfig,
                 mMempool,
                 mpTxnDoubleSpendDetector,
-<<<<<<< HEAD
-                IsCurrentForFeeEstimation());
-=======
                 IsCurrentForFeeEstimation(),
                 false);
->>>>>>> aaab180c
     // Special handlers
     CTxnHandlers handlers {
         changeSet, // Mempool Journal ChangeSet
@@ -322,12 +318,6 @@
     try {
         RenameThread("bitcoin-txnvalidator");
         LogPrint(BCLog::TXNVAL, "New transaction handling thread. Starting validator.\n");
-<<<<<<< HEAD
-        // Get a threshold value for a minimum number of txns that we want to assign per task
-        size_t nTxnsPerTaskThreshold {
-            static_cast<size_t>(gArgs.GetArg("-txnspertaskthreshold", DEFAULT_TXNS_PER_TASK_THRESHOLD))
-        };
-=======
         // Get a number of High and Low priority threads.
         size_t nNumStdTxValidationThreads {
             static_cast<size_t>(
@@ -358,7 +348,6 @@
         size_t nMaxMempoolSize = gArgs.GetArg("-maxmempool", DEFAULT_MAX_MEMPOOL_SIZE) * 1000000;
         unsigned long nMempoolExpiry = gArgs.GetArg("-mempoolexpiry", DEFAULT_MEMPOOL_EXPIRY) * 60 * 60;
         // The main running loop
->>>>>>> aaab180c
         while(mRunning) {
             // Run every few seconds or until stopping
             std::unique_lock lock { mMainMtx };
@@ -427,35 +416,6 @@
                                 // Check fee estimation requirements
                                 bool fReadyForFeeEstimation = IsCurrentForFeeEstimation();
                                 // Validate txns and try to submit them to the mempool
-<<<<<<< HEAD
-                                std::vector<TxInputDataSPtr> vAcceptedTxns {
-                                    processNewTransactionsNL(
-                                            mProcessingQueue,
-                                            changeSet,
-                                            nTxnsPerTaskThreshold,
-                                            fReadyForFeeEstimation)
-                                };
-                                // Process detected double spend transactions (sequential execution)
-                                std::vector<TxInputDataSPtr> vDetectedDoubleSpends {
-                                    mpTxnDoubleSpendDetector->getDoubleSpendTxns()
-                                };
-                                if (!vDetectedDoubleSpends.empty()) {
-                                    LogPrint(BCLog::TXNVAL, "Txnval-asynch: Process detected %d double spend transaction(s)\n",
-                                            vDetectedDoubleSpends.size());
-                                    std::vector<TxInputDataSPtr> vAcceptedTxnsFromDoubleSpends {
-                                        processNewTransactionsNL(
-                                                vDetectedDoubleSpends,
-                                                changeSet,
-                                                0,
-                                                fReadyForFeeEstimation)
-                                    };
-                                    if (!vAcceptedTxnsFromDoubleSpends.empty()) {
-                                        vAcceptedTxns.insert(vAcceptedTxns.end(),
-                                            std::make_move_iterator(vAcceptedTxnsFromDoubleSpends.begin()),
-                                            std::make_move_iterator(vAcceptedTxnsFromDoubleSpends.end()));
-                                    }
-                                }
-=======
                                 result =
                                     processNewTransactionsNL(
                                         mProcessingQueue,
@@ -463,7 +423,6 @@
                                         fReadyForFeeEstimation,
                                         true,
                                         nMaxTxnValidatorAsyncTasksRunDuration);
->>>>>>> aaab180c
                                 // Trim mempool if it's size exceeds the limit.
                                 std::vector<TxId> vRemovedTxIds {
                                     LimitMempoolSize(
@@ -537,41 +496,6 @@
 */
 std::tuple<TxInputDataSPtrVec, TxInputDataSPtrVec, TxInputDataSPtrVec> CTxnValidator::processNewTransactionsNL(
     std::vector<TxInputDataSPtr>& txns,
-<<<<<<< HEAD
-    mining::CJournalChangeSetPtr& journalChangeSet,
-    size_t nTxnsPerTaskThreshold,
-    bool fReadyForFeeEstimation) {
-
-    auto tx_validation = [](const TxInputDataSPtrRefVec& vTxInputData,
-                            const Config* config,
-                            CTxMemPool *pool,
-                            CTxnHandlers& handlers,
-                            bool fReadyForFeeEstimation) {
-        return TxnValidationBatchProcessing(
-                     vTxInputData,
-                    *config,
-                    *pool,
-                     handlers,
-                     fReadyForFeeEstimation);
-    };
-    // Special handlers
-    CTxnHandlers handlers {
-        journalChangeSet,
-        mpTxnDoubleSpendDetector,
-        mpOrphanTxnsP2PQ,
-        mpTxnRecentRejects
-    };
-    // Trigger parallel validation for txns
-    auto results {
-        g_connman->ParallelTxValidationBatchProcessing(
-                        tx_validation,
-                        nTxnsPerTaskThreshold,
-                        &mConfig,
-                        &mMempool,
-                        txns,
-                        handlers,
-                        fReadyForFeeEstimation)
-=======
     CTxnHandlers& handlers,
     bool fReadyForFeeEstimation,
     bool fUseTimedCancellationSource,
@@ -604,7 +528,6 @@
                 fReadyForFeeEstimation,
                 fUseTimedCancellationSource,
                 maxasynctasksrunduration)
->>>>>>> aaab180c
     };
     // All txns accepted by the mempool and not removed from there.
     std::vector<TxInputDataSPtr> vAcceptedTxns {};
