--- conflicted
+++ resolved
@@ -135,7 +135,6 @@
     }
 
     return true;
-
 }
 
 CExtendedMessageHeader::CExtendedMessageHeader(const char* pszCommand, uint64_t nPayloadLengthIn)
@@ -165,30 +164,11 @@
         return false;
     }
 
-<<<<<<< HEAD
-    // Check the command string for errors
-    for (const char *p1 = header.pchCommand;
-         p1 < header.pchCommand + CMessageHeader::COMMAND_SIZE; p1++) {
-        if (*p1 == 0) {
-            // Must be all zeros after the first zero
-            if (!std::all_of(
-                    p1 + 1,
-                    header.pchCommand + CMessageHeader::COMMAND_SIZE,
-                    [](char i) { return i == 0; } ))
-            {
-                return false;
-            }
-            break;
-        } else if (*p1 < ' ' || *p1 > 0x7E) {
-            return false;
-        }
-=======
     // Message size
     if(IsOversized(config))
     {
         LogPrintf("CExtendedMessageHeader::IsValid(): (%s, %lu bytes) is oversized\n", GetCommand(), nPayloadLength);
         return false;
->>>>>>> 198b3331
     }
 
     return true;
