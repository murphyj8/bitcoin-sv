--- conflicted
+++ resolved
@@ -66,10 +66,6 @@
 
 #include <boost/algorithm/string.hpp>
 #include <boost/algorithm/string/replace.hpp>
-<<<<<<< HEAD
-=======
-#include <boost/algorithm/string/split.hpp>
->>>>>>> 12170c30
 #include <boost/bind/bind.hpp>
 #include <boost/interprocess/sync/file_lock.hpp>
 #include <boost/thread.hpp>
@@ -2035,11 +2031,7 @@
         }
     }
 
-<<<<<<< HEAD
     // Txn sinks
-=======
-
->>>>>>> 12170c30
     if (gArgs.IsArgSet("-invalidtxsink"))
     {
         for (const std::string &sink : gArgs.GetArgs("-invalidtxsink"))
