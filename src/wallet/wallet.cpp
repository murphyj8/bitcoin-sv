// Copyright (c) 2009-2010 Satoshi Nakamoto
// Copyright (c) 2009-2016 The Bitcoin Core developers
// Copyright (c) 2019 Bitcoin Association
// Distributed under the Open BSV software license, see the accompanying file LICENSE.

#include "wallet/wallet.h"

#include "chain.h"
#include "checkpoints.h"
#include "config.h"
#include "consensus/consensus.h"
#include "consensus/validation.h"
#include "dstencode.h"
#include "fs.h"
#include "init.h"
#include "key.h"
#include "keystore.h"
#include "mining/journal_builder.h"
#include "net/net.h"
#include "policy/policy.h"
#include "primitives/block.h"
#include "primitives/transaction.h"
#include "scheduler.h"
#include "script/script.h"
#include "script/sighashtype.h"
#include "script/sign.h"
#include "timedata.h"
#include "txmempool.h"
#include "txn_validator.h"
#include "ui_interface.h"
#include "util.h"
#include "utilmoneystr.h"
#include "validation.h"
#include "wallet/coincontrol.h"
#include "wallet/finaltx.h"

#include <boost/algorithm/string/replace.hpp>
#include <boost/thread.hpp>

#include <cassert>

using namespace mining;

std::vector<CWalletRef> vpwallets;

/** Transaction fee set by the user */
CFeeRate payTxFee(DEFAULT_TRANSACTION_FEE);
bool bSpendZeroConfChange = DEFAULT_SPEND_ZEROCONF_CHANGE;

const char *DEFAULT_WALLET_DAT = "wallet.dat";
const uint32_t BIP32_HARDENED_KEY_LIMIT = 0x80000000;

/**
 * Fees smaller than this (in satoshi) are considered zero fee (for transaction
 * creation)
 * Override with -mintxfee
 */
CFeeRate CWallet::minTxFee = CFeeRate(DEFAULT_TRANSACTION_MINFEE);

/**
 * If fee estimation does not have enough data to provide estimates and 
 * -minrelaytxfee is set to 0, use this fee instead. 
 * Has no effect if not using fee estimation.
 * Override with -fallbackfee
 */
CFeeRate CWallet::fallbackFee = CFeeRate(DEFAULT_FALLBACK_FEE);

const uint256 CMerkleTx::ABANDON_HASH(uint256S(
    "0000000000000000000000000000000000000000000000000000000000000001"));

/** @defgroup mapWallet
 *
 * @{
 */

struct CompareValueOnly {
    bool operator()(
        const std::pair<Amount, std::pair<const CWalletTx *, unsigned int>> &t1,
        const std::pair<Amount, std::pair<const CWalletTx *, unsigned int>> &t2)
        const {
        return t1.first < t2.first;
    }
};

bool CWallet::ExtractDestination(const CScript &scriptPubKey, CTxDestination &addressRet) {
    const bool isGenesisEnabled = !IsP2SH(scriptPubKey);
    return ::ExtractDestination(scriptPubKey, isGenesisEnabled, addressRet);
}

std::string COutput::ToString() const {
    return strprintf("COutput(%s, %d, %d) [%s]", tx->GetId().ToString(), i,
                     nDepth, FormatMoney(tx->tx->vout[i].nValue));
}

class CAffectedKeysVisitor : public boost::static_visitor<void> {
private:
    const CKeyStore &keystore;
    std::vector<CKeyID> &vKeys;

public:
    CAffectedKeysVisitor(const CKeyStore &keystoreIn,
                         std::vector<CKeyID> &vKeysIn)
        : keystore(keystoreIn), vKeys(vKeysIn) {}

    void Process(const CScript &script) {
        txnouttype type;
        std::vector<CTxDestination> vDest;
        int nRequired;
        // We will treat all scripts as after genesis except P2SH.
        const bool isGenesisEnabled = !IsP2SH(script);
        if (ExtractDestinations(script, isGenesisEnabled, type, vDest, nRequired)) {
            for (const CTxDestination &dest : vDest) {
                boost::apply_visitor(*this, dest);
            }
        }
    }

    void operator()(const CKeyID &keyId) {
        if (keystore.HaveKey(keyId)) {
            vKeys.push_back(keyId);
        }
    }

    void operator()(const CScriptID &scriptId) {
        CScript script;
        if (keystore.GetCScript(scriptId, script)) {
            Process(script);
        }
    }

    void operator()(const CNoDestination &none) {}
};

const CWalletTx *CWallet::GetWalletTx(const uint256 &hash) const {
    LOCK(cs_wallet);
    std::map<uint256, CWalletTx>::const_iterator it = mapWallet.find(hash);
    if (it == mapWallet.end()) {
        return nullptr;
    }

    return &(it->second);
}

CPubKey CWallet::GenerateNewKey(CWalletDB &walletdb, bool internal) {
    // mapKeyMetadata
    AssertLockHeld(cs_wallet);
    // default to compressed public keys if we want 0.6.0 wallets
    bool fCompressed = CanSupportFeature(FEATURE_COMPRPUBKEY);

    CKey secret;

    // Create new metadata
    int64_t nCreationTime = GetTime();
    CKeyMetadata metadata(nCreationTime);

    // use HD key derivation if HD was enabled during wallet creation
    if (IsHDEnabled()) {
        DeriveNewChildKey(
            walletdb, metadata, secret,
            (CanSupportFeature(FEATURE_HD_SPLIT) ? internal : false));
    } else {
        secret.MakeNewKey(fCompressed);
    }

    // Compressed public keys were introduced in version 0.6.0
    if (fCompressed) {
        SetMinVersion(FEATURE_COMPRPUBKEY);
    }

    CPubKey pubkey = secret.GetPubKey();
    assert(secret.VerifyPubKey(pubkey));

    mapKeyMetadata[pubkey.GetID()] = metadata;
    UpdateTimeFirstKey(nCreationTime);

    if (!AddKeyPubKeyWithDB(walletdb, secret, pubkey)) {
        throw std::runtime_error(std::string(__func__) + ": AddKey failed");
    }

    return pubkey;
}

void CWallet::DeriveNewChildKey(CWalletDB &walletdb, CKeyMetadata &metadata,
                                CKey &secret, bool internal) {
    // for now we use a fixed keypath scheme of m/0'/0'/k
    // master key seed (256bit)
    CKey key;
    // hd master key
    CExtKey masterKey;
    // key at m/0'
    CExtKey accountKey;
    // key at m/0'/0' (external) or m/0'/1' (internal)
    CExtKey chainChildKey;
    // key at m/0'/0'/<n>'
    CExtKey childKey;

    // try to get the master key
    if (!GetKey(hdChain.masterKeyID, key)) {
        throw std::runtime_error(std::string(__func__) +
                                 ": Master key not found");
    }

    masterKey.SetMaster(key.begin(), key.size());

    // derive m/0'
    // use hardened derivation (child keys >= 0x80000000 are hardened after
    // bip32)
    masterKey.Derive(accountKey, BIP32_HARDENED_KEY_LIMIT);

    // derive m/0'/0' (external chain) OR m/0'/1' (internal chain)
    assert(internal ? CanSupportFeature(FEATURE_HD_SPLIT) : true);
    accountKey.Derive(chainChildKey,
                      BIP32_HARDENED_KEY_LIMIT + (internal ? 1 : 0));

    // derive child key at next index, skip keys already known to the wallet
    do {
        // always derive hardened keys
        // childIndex | BIP32_HARDENED_KEY_LIMIT = derive childIndex in hardened
        // child-index-range
        // example: 1 | BIP32_HARDENED_KEY_LIMIT == 0x80000001 == 2147483649
        if (internal) {
            chainChildKey.Derive(childKey,
                                 hdChain.nInternalChainCounter |
                                     BIP32_HARDENED_KEY_LIMIT);
            metadata.hdKeypath = "m/0'/1'/" +
                                 std::to_string(hdChain.nInternalChainCounter) +
                                 "'";
            hdChain.nInternalChainCounter++;
        } else {
            chainChildKey.Derive(childKey,
                                 hdChain.nExternalChainCounter |
                                     BIP32_HARDENED_KEY_LIMIT);
            metadata.hdKeypath = "m/0'/0'/" +
                                 std::to_string(hdChain.nExternalChainCounter) +
                                 "'";
            hdChain.nExternalChainCounter++;
        }
    } while (HaveKey(childKey.key.GetPubKey().GetID()));
    secret = childKey.key;
    metadata.hdMasterKeyID = hdChain.masterKeyID;
    // update the chain model in the database
    if (!walletdb.WriteHDChain(hdChain)) {
        throw std::runtime_error(std::string(__func__) +
                                 ": Writing HD chain model failed");
    }
}

bool CWallet::AddKeyPubKeyWithDB(CWalletDB &walletdb, const CKey &secret,
                                 const CPubKey &pubkey) {
    // mapKeyMetadata
    AssertLockHeld(cs_wallet);

    // CCryptoKeyStore has no concept of wallet databases, but calls
    // AddCryptedKey
    // which is overridden below.  To avoid flushes, the database handle is
    // tunneled through to it.
    bool needsDB = !pwalletdbEncryption;
    if (needsDB) {
        pwalletdbEncryption = &walletdb;
    }
    if (!CCryptoKeyStore::AddKeyPubKey(secret, pubkey)) {
        if (needsDB) {
            pwalletdbEncryption = nullptr;
        }
        return false;
    }

    if (needsDB) {
        pwalletdbEncryption = nullptr;
    }

    // Check if we need to remove from watch-only.
    CScript script;
    script = GetScriptForDestination(pubkey.GetID());
    if (HaveWatchOnly(script)) {
        RemoveWatchOnly(script);
    }

    script = GetScriptForRawPubKey(pubkey);
    if (HaveWatchOnly(script)) {
        RemoveWatchOnly(script);
    }

    if (IsCrypted()) {
        return true;
    }

    return walletdb.WriteKey(pubkey, secret.GetPrivKey(),
                             mapKeyMetadata[pubkey.GetID()]);
}

bool CWallet::AddKeyPubKey(const CKey &secret, const CPubKey &pubkey) {
    CWalletDB walletdb(*dbw);
    return CWallet::AddKeyPubKeyWithDB(walletdb, secret, pubkey);
}

bool CWallet::AddCryptedKey(const CPubKey &vchPubKey,
                            const std::vector<uint8_t> &vchCryptedSecret) {
    if (!CCryptoKeyStore::AddCryptedKey(vchPubKey, vchCryptedSecret)) {
        return false;
    }

    LOCK(cs_wallet);
    if (pwalletdbEncryption) {
        return pwalletdbEncryption->WriteCryptedKey(
            vchPubKey, vchCryptedSecret, mapKeyMetadata[vchPubKey.GetID()]);
    }

    return CWalletDB(*dbw).WriteCryptedKey(vchPubKey, vchCryptedSecret,
                                           mapKeyMetadata[vchPubKey.GetID()]);
}

bool CWallet::LoadKeyMetadata(const CTxDestination &keyID,
                              const CKeyMetadata &meta) {
    // mapKeyMetadata
    AssertLockHeld(cs_wallet);
    UpdateTimeFirstKey(meta.nCreateTime);
    mapKeyMetadata[keyID] = meta;
    return true;
}

bool CWallet::LoadCryptedKey(const CPubKey &vchPubKey,
                             const std::vector<uint8_t> &vchCryptedSecret) {
    return CCryptoKeyStore::AddCryptedKey(vchPubKey, vchCryptedSecret);
}

void CWallet::UpdateTimeFirstKey(int64_t nCreateTime) {
    AssertLockHeld(cs_wallet);
    if (nCreateTime <= 1) {
        // Cannot determine birthday information, so set the wallet birthday to
        // the beginning of time.
        nTimeFirstKey = 1;
    } else if (!nTimeFirstKey || nCreateTime < nTimeFirstKey) {
        nTimeFirstKey = nCreateTime;
    }
}

bool CWallet::AddCScript(const CScript &redeemScript) {
    if (!CCryptoKeyStore::AddCScript(redeemScript)) {
        return false;
    }

    return CWalletDB(*dbw).WriteCScript(Hash160(redeemScript), redeemScript);
}

bool CWallet::LoadCScript(const CScript &redeemScript) {
    /**
     * A sanity check was added in pull #3843 to avoid adding redeemScripts that
     * never can be redeemed. However, old wallets may still contain these. Do
     * not add them to the wallet and warn.
     */
    if (redeemScript.size() > MAX_SCRIPT_ELEMENT_SIZE_BEFORE_GENESIS) {
        std::string strAddr = EncodeDestination(CScriptID(redeemScript));
        LogPrintf("%s: Warning: This wallet contains a redeemScript of size %i "
                  "which exceeds maximum size %i thus can never be redeemed. "
                  "Do not use address %s.\n",
                  __func__, redeemScript.size(), MAX_SCRIPT_ELEMENT_SIZE_BEFORE_GENESIS,
                  strAddr);
        return true;
    }

    return CCryptoKeyStore::AddCScript(redeemScript);
}

bool CWallet::AddWatchOnly(const CScript &dest) {
    if (!CCryptoKeyStore::AddWatchOnly(dest)) {
        return false;
    }

    const CKeyMetadata &meta = mapKeyMetadata[CScriptID(dest)];
    UpdateTimeFirstKey(meta.nCreateTime);
    NotifyWatchonlyChanged(true);
    return CWalletDB(*dbw).WriteWatchOnly(dest, meta);
}

bool CWallet::AddWatchOnly(const CScript &dest, int64_t nCreateTime) {
    mapKeyMetadata[CScriptID(dest)].nCreateTime = nCreateTime;
    return AddWatchOnly(dest);
}

bool CWallet::RemoveWatchOnly(const CScript &dest) {
    AssertLockHeld(cs_wallet);
    if (!CCryptoKeyStore::RemoveWatchOnly(dest)) {
        return false;
    }

    if (!HaveWatchOnly()) {
        NotifyWatchonlyChanged(false);
    }

    return CWalletDB(*dbw).EraseWatchOnly(dest);
}

bool CWallet::LoadWatchOnly(const CScript &dest) {
    return CCryptoKeyStore::AddWatchOnly(dest);
}

bool CWallet::Unlock(const SecureString &strWalletPassphrase) {
    CCrypter crypter;
    CKeyingMaterial vMasterKey;

    LOCK(cs_wallet);
    for (const MasterKeyMap::value_type &pMasterKey : mapMasterKeys) {
        if (!crypter.SetKeyFromPassphrase(
                strWalletPassphrase, pMasterKey.second.vchSalt,
                pMasterKey.second.nDeriveIterations,
                pMasterKey.second.nDerivationMethod)) {
            return false;
        }

        if (!crypter.Decrypt(pMasterKey.second.vchCryptedKey, vMasterKey)) {
            // try another master key
            continue;
        }

        if (CCryptoKeyStore::Unlock(vMasterKey)) {
            return true;
        }
    }

    return false;
}

bool CWallet::ChangeWalletPassphrase(
    const SecureString &strOldWalletPassphrase,
    const SecureString &strNewWalletPassphrase) {
    bool fWasLocked = IsLocked();

    LOCK(cs_wallet);
    Lock();

    CCrypter crypter;
    CKeyingMaterial vMasterKey;
    for (MasterKeyMap::value_type &pMasterKey : mapMasterKeys) {
        if (!crypter.SetKeyFromPassphrase(
                strOldWalletPassphrase, pMasterKey.second.vchSalt,
                pMasterKey.second.nDeriveIterations,
                pMasterKey.second.nDerivationMethod)) {
            return false;
        }

        if (!crypter.Decrypt(pMasterKey.second.vchCryptedKey, vMasterKey)) {
            return false;
        }

        if (CCryptoKeyStore::Unlock(vMasterKey)) {
            int64_t nStartTime = GetTimeMillis();
            crypter.SetKeyFromPassphrase(strNewWalletPassphrase,
                                         pMasterKey.second.vchSalt,
                                         pMasterKey.second.nDeriveIterations,
                                         pMasterKey.second.nDerivationMethod);
            pMasterKey.second.nDeriveIterations =
                pMasterKey.second.nDeriveIterations *
                (100 / ((double)(GetTimeMillis() - nStartTime)));

            nStartTime = GetTimeMillis();
            crypter.SetKeyFromPassphrase(strNewWalletPassphrase,
                                         pMasterKey.second.vchSalt,
                                         pMasterKey.second.nDeriveIterations,
                                         pMasterKey.second.nDerivationMethod);
            pMasterKey.second.nDeriveIterations =
                (pMasterKey.second.nDeriveIterations +
                 pMasterKey.second.nDeriveIterations * 100 /
                     double(GetTimeMillis() - nStartTime)) /
                2;

            if (pMasterKey.second.nDeriveIterations < 25000) {
                pMasterKey.second.nDeriveIterations = 25000;
            }

            LogPrintf(
                "Wallet passphrase changed to an nDeriveIterations of %i\n",
                pMasterKey.second.nDeriveIterations);

            if (!crypter.SetKeyFromPassphrase(
                    strNewWalletPassphrase, pMasterKey.second.vchSalt,
                    pMasterKey.second.nDeriveIterations,
                    pMasterKey.second.nDerivationMethod)) {
                return false;
            }

            if (!crypter.Encrypt(vMasterKey, pMasterKey.second.vchCryptedKey)) {
                return false;
            }

            CWalletDB(*dbw).WriteMasterKey(pMasterKey.first, pMasterKey.second);
            if (fWasLocked) {
                Lock();
            }

            return true;
        }
    }

    return false;
}

void CWallet::SetBestChain(const CBlockLocator &loc) {
    CWalletDB walletdb(*dbw);
    walletdb.WriteBestBlock(loc);
}

bool CWallet::SetMinVersion(enum WalletFeature nVersion, CWalletDB *pwalletdbIn,
                            bool fExplicit) {
    // nWalletVersion
    LOCK(cs_wallet);
    if (nWalletVersion >= nVersion) {
        return true;
    }

    // When doing an explicit upgrade, if we pass the max version permitted,
    // upgrade all the way.
    if (fExplicit && nVersion > nWalletMaxVersion) {
        nVersion = FEATURE_LATEST;
    }

    nWalletVersion = nVersion;

    if (nVersion > nWalletMaxVersion) {
        nWalletMaxVersion = nVersion;
    }

    CWalletDB *pwalletdb = pwalletdbIn ? pwalletdbIn : new CWalletDB(*dbw);
    if (nWalletVersion > 40000) {
        pwalletdb->WriteMinVersion(nWalletVersion);
    }

    if (!pwalletdbIn) {
        delete pwalletdb;
    }

    return true;
}

bool CWallet::SetMaxVersion(int nVersion) {
    // nWalletVersion, nWalletMaxVersion
    LOCK(cs_wallet);

    // Cannot downgrade below current version
    if (nWalletVersion > nVersion) {
        return false;
    }

    nWalletMaxVersion = nVersion;

    return true;
}

std::set<uint256> CWallet::GetConflicts(const uint256 &txid) const {
    std::set<uint256> result;
    AssertLockHeld(cs_wallet);

    std::map<uint256, CWalletTx>::const_iterator it = mapWallet.find(txid);
    if (it == mapWallet.end()) {
        return result;
    }

    const CWalletTx &wtx = it->second;

    std::pair<TxSpends::const_iterator, TxSpends::const_iterator> range;

    for (const CTxIn &txin : wtx.tx->vin) {
        if (mapTxSpends.count(txin.prevout) <= 1) {
            // No conflict if zero or one spends.
            continue;
        }

        range = mapTxSpends.equal_range(txin.prevout);
        for (TxSpends::const_iterator _it = range.first; _it != range.second;
             ++_it) {
            result.insert(_it->second);
        }
    }

    return result;
}

bool CWallet::HasWalletSpend(const uint256 &txid) const {
    AssertLockHeld(cs_wallet);
    auto iter = mapTxSpends.lower_bound(COutPoint(txid, 0));
    return (iter != mapTxSpends.end() && iter->first.GetTxId() == txid);
}

void CWallet::Flush(bool shutdown) {
    dbw->Flush(shutdown);
}

bool CWallet::Verify(const CChainParams &chainParams) {
    if (gArgs.GetBoolArg("-disablewallet", DEFAULT_DISABLE_WALLET)) {
        return true;
    }

    uiInterface.InitMessage(_("Verifying wallet(s)..."));

    // Keep track of each wallet absolute path to detect duplicates.
    std::set<fs::path> wallet_paths;

    for (const std::string &walletFile : gArgs.GetArgs("-wallet")) {
        if (fs::path(walletFile).filename() != walletFile) {
            return InitError(
                strprintf(_("Error loading wallet %s. -wallet parameter must "
                            "only specify a filename (not a path)."),
                          walletFile));
        }

        if (SanitizeString(walletFile, SAFE_CHARS_FILENAME) != walletFile) {
            return InitError(strprintf(_("Error loading wallet %s. Invalid "
                                         "characters in -wallet filename."),
                                       walletFile));
        }

        fs::path wallet_path = fs::absolute(walletFile, GetDataDir());

        if (fs::exists(wallet_path) && (!fs::is_regular_file(wallet_path) ||
                                        fs::is_symlink(wallet_path))) {
            return InitError(strprintf(_("Error loading wallet %s. -wallet "
                                         "filename must be a regular file."),
                                       walletFile));
        }

        if (!wallet_paths.insert(wallet_path).second) {
            return InitError(strprintf(_("Error loading wallet %s. Duplicate "
                                         "-wallet filename specified."),
                                       walletFile));
        }

        std::string strError;
        if (!CWalletDB::VerifyEnvironment(walletFile, GetDataDir().string(),
                                          strError)) {
            return InitError(strError);
        }

        if (gArgs.GetBoolArg("-salvagewallet", false)) {
            // Recover readable keypairs:
            CWallet dummyWallet(chainParams);
            std::string backup_filename;
            if (!CWalletDB::Recover(walletFile, (void *)&dummyWallet,
                                    CWalletDB::RecoverKeysOnlyFilter,
                                    backup_filename)) {
                return false;
            }
        }

        std::string strWarning;
        bool dbV = CWalletDB::VerifyDatabaseFile(
            walletFile, GetDataDir().string(), strWarning, strError);
        if (!strWarning.empty()) {
            InitWarning(strWarning);
        }
        if (!dbV) {
            InitError(strError);
            return false;
        }
    }

    return true;
}

void CWallet::SyncMetaData(
    std::pair<TxSpends::iterator, TxSpends::iterator> range) {
    // We want all the wallet transactions in range to have the same metadata as
    // the oldest (smallest nOrderPos).
    // So: find smallest nOrderPos:

    int nMinOrderPos = std::numeric_limits<int>::max();
    const CWalletTx *copyFrom = nullptr;
    for (TxSpends::iterator it = range.first; it != range.second; ++it) {
        const uint256 &hash = it->second;
        int n = mapWallet[hash].nOrderPos;
        if (n < nMinOrderPos) {
            nMinOrderPos = n;
            copyFrom = &mapWallet[hash];
        }
    }

    // Now copy data from copyFrom to rest:
    for (TxSpends::iterator it = range.first; it != range.second; ++it) {
        const uint256 &hash = it->second;
        CWalletTx *copyTo = &mapWallet[hash];
        if (copyFrom == copyTo) {
            continue;
        }

        if (!copyFrom->IsEquivalentTo(*copyTo)) {
            continue;
        }

        copyTo->mapValue = copyFrom->mapValue;
        copyTo->vOrderForm = copyFrom->vOrderForm;
        // fTimeReceivedIsTxTime not copied on purpose nTimeReceived not copied
        // on purpose.
        copyTo->nTimeSmart = copyFrom->nTimeSmart;
        copyTo->fFromMe = copyFrom->fFromMe;
        copyTo->strFromAccount = copyFrom->strFromAccount;
        // nOrderPos not copied on purpose cached members not copied on purpose.
    }
}

/**
 * Outpoint is spent if any non-conflicted transaction, spends it:
 */
bool CWallet::IsSpent(const uint256 &hash, unsigned int n) const {
    const COutPoint outpoint(hash, n);
    std::pair<TxSpends::const_iterator, TxSpends::const_iterator> range;
    range = mapTxSpends.equal_range(outpoint);

    for (TxSpends::const_iterator it = range.first; it != range.second; ++it) {
        const uint256 &wtxid = it->second;
        std::map<uint256, CWalletTx>::const_iterator mit =
            mapWallet.find(wtxid);
        if (mit != mapWallet.end()) {
            int depth = mit->second.GetDepthInMainChain();
            if (depth > 0 || (depth == 0 && !mit->second.isAbandoned())) {
                // Spent
                return true;
            }
        }
    }

    return false;
}

void CWallet::AddToSpends(const COutPoint &outpoint, const uint256 &wtxid) {
    mapTxSpends.insert(std::make_pair(outpoint, wtxid));

    std::pair<TxSpends::iterator, TxSpends::iterator> range;
    range = mapTxSpends.equal_range(outpoint);
    SyncMetaData(range);
}

void CWallet::AddToSpends(const uint256 &wtxid) {
    assert(mapWallet.count(wtxid));
    CWalletTx &thisTx = mapWallet[wtxid];
    // Coinbases don't spend anything!
    if (thisTx.IsCoinBase()) {
        return;
    }

    for (const CTxIn &txin : thisTx.tx->vin) {
        AddToSpends(txin.prevout, wtxid);
    }
}

bool CWallet::EncryptWallet(const SecureString &strWalletPassphrase) {
    if (IsCrypted()) {
        return false;
    }

    CKeyingMaterial vMasterKey;

    vMasterKey.resize(WALLET_CRYPTO_KEY_SIZE);
    GetStrongRandBytes(&vMasterKey[0], WALLET_CRYPTO_KEY_SIZE);

    CMasterKey kMasterKey;

    kMasterKey.vchSalt.resize(WALLET_CRYPTO_SALT_SIZE);
    GetStrongRandBytes(&kMasterKey.vchSalt[0], WALLET_CRYPTO_SALT_SIZE);

    CCrypter crypter;
    int64_t nStartTime = GetTimeMillis();
    crypter.SetKeyFromPassphrase(strWalletPassphrase, kMasterKey.vchSalt, 25000,
                                 kMasterKey.nDerivationMethod);
    kMasterKey.nDeriveIterations =
        2500000 / ((double)(GetTimeMillis() - nStartTime));

    nStartTime = GetTimeMillis();
    crypter.SetKeyFromPassphrase(strWalletPassphrase, kMasterKey.vchSalt,
                                 kMasterKey.nDeriveIterations,
                                 kMasterKey.nDerivationMethod);
    kMasterKey.nDeriveIterations =
        (kMasterKey.nDeriveIterations +
         kMasterKey.nDeriveIterations * 100 /
             ((double)(GetTimeMillis() - nStartTime))) /
        2;

    if (kMasterKey.nDeriveIterations < 25000) {
        kMasterKey.nDeriveIterations = 25000;
    }

    LogPrintf("Encrypting Wallet with an nDeriveIterations of %i\n",
              kMasterKey.nDeriveIterations);

    if (!crypter.SetKeyFromPassphrase(strWalletPassphrase, kMasterKey.vchSalt,
                                      kMasterKey.nDeriveIterations,
                                      kMasterKey.nDerivationMethod)) {
        return false;
    }

    if (!crypter.Encrypt(vMasterKey, kMasterKey.vchCryptedKey)) {
        return false;
    }

    {
        LOCK(cs_wallet);
        mapMasterKeys[++nMasterKeyMaxID] = kMasterKey;
        assert(!pwalletdbEncryption);
        pwalletdbEncryption = new CWalletDB(*dbw);
        if (!pwalletdbEncryption->TxnBegin()) {
            delete pwalletdbEncryption;
            pwalletdbEncryption = nullptr;
            return false;
        }
        pwalletdbEncryption->WriteMasterKey(nMasterKeyMaxID, kMasterKey);

        if (!EncryptKeys(vMasterKey)) {
            pwalletdbEncryption->TxnAbort();
            delete pwalletdbEncryption;
            // We now probably have half of our keys encrypted in memory, and
            // half not... die and let the user reload the unencrypted wallet.
            assert(false);
        }

        // Encryption was introduced in version 0.4.0
        SetMinVersion(FEATURE_WALLETCRYPT, pwalletdbEncryption, true);

        if (!pwalletdbEncryption->TxnCommit()) {
            delete pwalletdbEncryption;
            // We now have keys encrypted in memory, but not on disk... die to
            // avoid confusion and let the user reload the unencrypted wallet.
            assert(false);
        }

        delete pwalletdbEncryption;
        pwalletdbEncryption = nullptr;

        Lock();
        Unlock(strWalletPassphrase);

        // If we are using HD, replace the HD master key (seed) with a new one.
        if (IsHDEnabled()) {
            CKey key;
            CPubKey masterPubKey = GenerateNewHDMasterKey();
            // preserve the old chains version to not break backward
            // compatibility
            CHDChain oldChain = GetHDChain();
            if (!SetHDMasterKey(masterPubKey, &oldChain)) {
                return false;
            }
        }

        NewKeyPool();
        Lock();

        // Need to completely rewrite the wallet file; if we don't, bdb might
        // keep bits of the unencrypted private key in slack space in the
        // database file.
        dbw->Rewrite();
    }

    NotifyStatusChanged(this);
    return true;
}

DBErrors CWallet::ReorderTransactions() {
    LOCK(cs_wallet);
    CWalletDB walletdb(*dbw);

    // Old wallets didn't have any defined order for transactions. Probably a
    // bad idea to change the output of this.

    // First: get all CWalletTx and CAccountingEntry into a sorted-by-time
    // multimap.
    typedef std::pair<CWalletTx *, CAccountingEntry *> TxPair;
    typedef std::multimap<int64_t, TxPair> TxItems;
    TxItems txByTime;

    for (std::map<uint256, CWalletTx>::iterator it = mapWallet.begin();
         it != mapWallet.end(); ++it) {
        CWalletTx *wtx = &((*it).second);
        txByTime.insert(
            std::make_pair(wtx->nTimeReceived, TxPair(wtx, nullptr)));
    }

    std::list<CAccountingEntry> acentries;
    walletdb.ListAccountCreditDebit("", acentries);
    for (CAccountingEntry &entry : acentries) {
        txByTime.insert(std::make_pair(entry.nTime, TxPair(nullptr, &entry)));
    }

    nOrderPosNext = 0;
    std::vector<int64_t> nOrderPosOffsets;
    for (TxItems::iterator it = txByTime.begin(); it != txByTime.end(); ++it) {
        CWalletTx *const pwtx = (*it).second.first;
        CAccountingEntry *const pacentry = (*it).second.second;
        int64_t &nOrderPos =
            (pwtx != 0) ? pwtx->nOrderPos : pacentry->nOrderPos;

        if (nOrderPos == -1) {
            nOrderPos = nOrderPosNext++;
            nOrderPosOffsets.push_back(nOrderPos);

            if (pwtx) {
                if (!walletdb.WriteTx(*pwtx)) {
                    return DB_LOAD_FAIL;
                }
            } else if (!walletdb.WriteAccountingEntry(pacentry->nEntryNo,
                                                      *pacentry)) {
                return DB_LOAD_FAIL;
            }
        } else {
            int64_t nOrderPosOff = 0;
            for (const int64_t &nOffsetStart : nOrderPosOffsets) {
                if (nOrderPos >= nOffsetStart) {
                    ++nOrderPosOff;
                }
            }

            nOrderPos += nOrderPosOff;
            nOrderPosNext = std::max(nOrderPosNext, nOrderPos + 1);

            if (!nOrderPosOff) {
                continue;
            }

            // Since we're changing the order, write it back.
            if (pwtx) {
                if (!walletdb.WriteTx(*pwtx)) {
                    return DB_LOAD_FAIL;
                }
            } else if (!walletdb.WriteAccountingEntry(pacentry->nEntryNo,
                                                      *pacentry)) {
                return DB_LOAD_FAIL;
            }
        }
    }

    walletdb.WriteOrderPosNext(nOrderPosNext);

    return DB_LOAD_OK;
}

int64_t CWallet::IncOrderPosNext(CWalletDB *pwalletdb) {
    // nOrderPosNext
    AssertLockHeld(cs_wallet);
    int64_t nRet = nOrderPosNext++;
    if (pwalletdb) {
        pwalletdb->WriteOrderPosNext(nOrderPosNext);
    } else {
        CWalletDB(*dbw).WriteOrderPosNext(nOrderPosNext);
    }

    return nRet;
}

bool CWallet::AccountMove(std::string strFrom, std::string strTo,
                          const Amount nAmount, std::string strComment) {
    CWalletDB walletdb(*dbw);
    if (!walletdb.TxnBegin()) {
        return false;
    }

    int64_t nNow = GetAdjustedTime();

    // Debit
    CAccountingEntry debit;
    debit.nOrderPos = IncOrderPosNext(&walletdb);
    debit.strAccount = strFrom;
    debit.nCreditDebit = -nAmount;
    debit.nTime = nNow;
    debit.strOtherAccount = strTo;
    debit.strComment = strComment;
    AddAccountingEntry(debit, &walletdb);

    // Credit
    CAccountingEntry credit;
    credit.nOrderPos = IncOrderPosNext(&walletdb);
    credit.strAccount = strTo;
    credit.nCreditDebit = nAmount;
    credit.nTime = nNow;
    credit.strOtherAccount = strFrom;
    credit.strComment = strComment;
    AddAccountingEntry(credit, &walletdb);

    return walletdb.TxnCommit();
}

bool CWallet::GetAccountPubkey(CPubKey &pubKey, std::string strAccount,
                               bool bForceNew) {
    CWalletDB walletdb(*dbw);

    CAccount account;
    walletdb.ReadAccount(strAccount, account);

    if (!bForceNew) {
        if (!account.vchPubKey.IsValid()) {
            bForceNew = true;
        } else {
            // Check if the current key has been used.
            CScript scriptPubKey =
                GetScriptForDestination(account.vchPubKey.GetID());
            for (std::map<uint256, CWalletTx>::iterator it = mapWallet.begin();
                 it != mapWallet.end() && account.vchPubKey.IsValid(); ++it) {
                for (const CTxOut &txout : (*it).second.tx->vout) {
                    if (txout.scriptPubKey == scriptPubKey) {
                        bForceNew = true;
                        break;
                    }
                }
            }
        }
    }

    // Generate a new key
    if (bForceNew) {
        if (!GetKeyFromPool(account.vchPubKey, false)) {
            return false;
        }

        SetAddressBook(account.vchPubKey.GetID(), strAccount, "receive");
        walletdb.WriteAccount(strAccount, account);
    }

    pubKey = account.vchPubKey;

    return true;
}

void CWallet::MarkDirty() {
    LOCK(cs_wallet);
    for (std::pair<const uint256, CWalletTx> &item : mapWallet) {
        item.second.MarkDirty();
    }
}

bool CWallet::AddToWallet(const CWalletTx &wtxIn, bool fFlushOnClose) {
    LOCK(cs_wallet);

    CWalletDB walletdb(*dbw, "r+", fFlushOnClose);

    uint256 hash = wtxIn.GetId();

    // Inserts only if not already there, returns tx inserted or tx found.
    std::pair<std::map<uint256, CWalletTx>::iterator, bool> ret =
        mapWallet.insert(std::make_pair(hash, wtxIn));
    CWalletTx &wtx = (*ret.first).second;
    wtx.BindWallet(this);
    bool fInsertedNew = ret.second;
    if (fInsertedNew) {
        wtx.nTimeReceived = GetAdjustedTime();
        wtx.nOrderPos = IncOrderPosNext(&walletdb);
        wtxOrdered.insert(std::make_pair(wtx.nOrderPos, TxPair(&wtx, nullptr)));
        wtx.nTimeSmart = ComputeTimeSmart(wtx);
        AddToSpends(hash);
    }

    bool fUpdated = false;
    if (!fInsertedNew) {
        // Merge
        if (!wtxIn.hashUnset() && wtxIn.hashBlock != wtx.hashBlock) {
            wtx.hashBlock = wtxIn.hashBlock;
            fUpdated = true;
        }

        // If no longer abandoned, update
        if (wtxIn.hashBlock.IsNull() && wtx.isAbandoned()) {
            wtx.hashBlock = wtxIn.hashBlock;
            fUpdated = true;
        }

        if (wtxIn.nIndex != -1 && (wtxIn.nIndex != wtx.nIndex)) {
            wtx.nIndex = wtxIn.nIndex;
            fUpdated = true;
        }

        if (wtxIn.fFromMe && wtxIn.fFromMe != wtx.fFromMe) {
            wtx.fFromMe = wtxIn.fFromMe;
            fUpdated = true;
        }
    }

    //// debug print
    LogPrintf("AddToWallet %s  %s%s\n", wtxIn.GetId().ToString(),
              (fInsertedNew ? "new" : ""), (fUpdated ? "update" : ""));

    // Write to disk
    if ((fInsertedNew || fUpdated) && !walletdb.WriteTx(wtx)) {
        return false;
    }

    // Break debit/credit balance caches:
    wtx.MarkDirty();

    // Notify UI of new or updated transaction.
    NotifyTransactionChanged(this, hash, fInsertedNew ? CT_NEW : CT_UPDATED);

    // Notify an external script when a wallet transaction comes in or is
    // updated.
    std::string strCmd = gArgs.GetArg("-walletnotify", "");

    if (!strCmd.empty()) {
        boost::replace_all(strCmd, "%s", wtxIn.GetId().GetHex());
        // Thread runs free.
        boost::thread t(runCommand, strCmd);
    }

    return true;
}

bool CWallet::LoadToWallet(const CWalletTx &wtxIn) {
    uint256 txid = wtxIn.GetId();

    mapWallet[txid] = wtxIn;
    CWalletTx &wtx = mapWallet[txid];
    wtx.BindWallet(this);
    wtxOrdered.insert(std::make_pair(wtx.nOrderPos, TxPair(&wtx, nullptr)));
    AddToSpends(txid);
    for (const CTxIn &txin : wtx.tx->vin) {
        if (mapWallet.count(txin.prevout.GetTxId())) {
            CWalletTx &prevtx = mapWallet[txin.prevout.GetTxId()];
            if (prevtx.nIndex == -1 && !prevtx.hashUnset()) {
                MarkConflicted(prevtx.hashBlock, wtx.GetId());
            }
        }
    }

    return true;
}

/**
 * Add a transaction to the wallet, or update it.  pIndex and posInBlock should
 * be set when the transaction was known to be included in a block. When pIndex
 * == nullptr, then wallet state is not updated in AddToWallet, but
 * notifications happen and cached balances are marked dirty.
 *
 * If fUpdate is true, existing transactions will be updated.
 * TODO: One exception to this is that the abandoned state is cleared under the
 * assumption that any further notification of a transaction that was considered
 * abandoned is an indication that it is not safe to be considered abandoned.
 * Abandoned state should probably be more carefuly tracked via different
 * posInBlock signals or by checking mempool presence when necessary.
 */
bool CWallet::AddToWalletIfInvolvingMe(const CTransactionRef &ptx,
                                       const CBlockIndex *pIndex,
                                       int posInBlock, bool fUpdate) {
    const CTransaction &tx = *ptx;
    AssertLockHeld(cs_wallet);

    if (pIndex != nullptr) {
        for (const CTxIn &txin : tx.vin) {
            std::pair<TxSpends::const_iterator, TxSpends::const_iterator>
                range = mapTxSpends.equal_range(txin.prevout);
            while (range.first != range.second) {
                if (range.first->second != tx.GetId()) {
                    LogPrintf("Transaction %s (in block %s) conflicts with "
                              "wallet transaction %s (both spend %s:%i)\n",
                              tx.GetId().ToString(),
                              pIndex->GetBlockHash().ToString(),
                              range.first->second.ToString(),
                              range.first->first.GetTxId().ToString(),
                              range.first->first.GetN());
                    MarkConflicted(pIndex->GetBlockHash(), range.first->second);
                }
                range.first++;
            }
        }
    }

    bool fExisted = mapWallet.count(tx.GetId()) != 0;
    if (fExisted && !fUpdate) {
        return false;
    }
    if (fExisted || IsMine(tx) || IsFromMe(tx)) {
        /**
         * Check if any keys in the wallet keypool that were supposed to be
         * unused have appeared in a new transaction. If so, remove those keys
         * from the keypool. This can happen when restoring an old wallet backup
         * that does not contain the mostly recently created transactions from
         * newer versions of the wallet.
         */

        // loop though all outputs
        for (const CTxOut &txout : tx.vout) {
            // extract addresses and check if they match with an unused keypool
            // key
            std::vector<CKeyID> vAffected;
            CAffectedKeysVisitor(*this, vAffected).Process(txout.scriptPubKey);
            for (const CKeyID &keyid : vAffected) {
                std::map<CKeyID, int64_t>::const_iterator mi =
                    m_pool_key_to_index.find(keyid);
                if (mi != m_pool_key_to_index.end()) {
                    LogPrintf("%s: Detected a used keypool key, mark all "
                              "keypool key up to this key as used\n",
                              __func__);
                    MarkReserveKeysAsUsed(mi->second);

                    if (!TopUpKeyPool()) {
                        LogPrintf(
                            "%s: Topping up keypool failed (locked wallet)\n",
                            __func__);
                    }
                }
            }
        }

        CWalletTx wtx(this, ptx);

        // Get merkle branch if transaction was found in a block
        if (pIndex != nullptr) {
            wtx.SetMerkleBranch(pIndex, posInBlock);
        }

        return AddToWallet(wtx, false);
    }

    return false;
}

bool CWallet::AbandonTransaction(const uint256 &hashTx) {
    LOCK2(cs_main, cs_wallet);

    CWalletDB walletdb(*dbw, "r+");

    std::set<uint256> todo;
    std::set<uint256> done;

    // Can't mark abandoned if confirmed or in mempool.
    assert(mapWallet.count(hashTx));
    CWalletTx &origtx = mapWallet[hashTx];
    if (origtx.GetDepthInMainChain() > 0 || origtx.InMempool()) {
        return false;
    }

    todo.insert(hashTx);

    while (!todo.empty()) {
        uint256 now = *todo.begin();
        todo.erase(now);
        done.insert(now);
        assert(mapWallet.count(now));
        CWalletTx &wtx = mapWallet[now];
        int currentconfirm = wtx.GetDepthInMainChain();
        // If the orig tx was not in block, none of its spends can be.
        assert(currentconfirm <= 0);
        // If (currentconfirm < 0) {Tx and spends are already conflicted, no
        // need to abandon}
        if (currentconfirm == 0 && !wtx.isAbandoned()) {
            // If the orig tx was not in block/mempool, none of its spends can
            // be in mempool.
            assert(!wtx.InMempool());
            wtx.nIndex = -1;
            wtx.setAbandoned();
            wtx.MarkDirty();
            walletdb.WriteTx(wtx);
            NotifyTransactionChanged(this, wtx.GetId(), CT_UPDATED);
            // Iterate over all its outputs, and mark transactions in the wallet
            // that spend them abandoned too.
            TxSpends::const_iterator iter =
                mapTxSpends.lower_bound(COutPoint(hashTx, 0));
            while (iter != mapTxSpends.end() && iter->first.GetTxId() == now) {
                if (!done.count(iter->second)) {
                    todo.insert(iter->second);
                }
                iter++;
            }

            // If a transaction changes 'conflicted' state, that changes the
            // balance available of the outputs it spends. So force those to be
            // recomputed.
            for (const CTxIn &txin : wtx.tx->vin) {
                if (mapWallet.count(txin.prevout.GetTxId())) {
                    mapWallet[txin.prevout.GetTxId()].MarkDirty();
                }
            }
        }
    }

    return true;
}

void CWallet::MarkConflicted(const uint256 &hashBlock, const uint256 &hashTx) {
    LOCK2(cs_main, cs_wallet);

    int conflictconfirms = 0;
    if (mapBlockIndex.count(hashBlock)) {
        CBlockIndex *pindex = mapBlockIndex[hashBlock];
        if (chainActive.Contains(pindex)) {
            conflictconfirms = -(chainActive.Height() - pindex->nHeight + 1);
        }
    }

    // If number of conflict confirms cannot be determined, this means that the
    // block is still unknown or not yet part of the main chain, for example
    // when loading the wallet during a reindex. Do nothing in that case.
    if (conflictconfirms >= 0) {
        return;
    }

    // Do not flush the wallet here for performance reasons.
    CWalletDB walletdb(*dbw, "r+", false);

    std::set<uint256> todo;
    std::set<uint256> done;

    todo.insert(hashTx);

    while (!todo.empty()) {
        uint256 now = *todo.begin();
        todo.erase(now);
        done.insert(now);
        assert(mapWallet.count(now));
        CWalletTx &wtx = mapWallet[now];
        int currentconfirm = wtx.GetDepthInMainChain();
        if (conflictconfirms < currentconfirm) {
            // Block is 'more conflicted' than current confirm; update.
            // Mark transaction as conflicted with this block.
            wtx.nIndex = -1;
            wtx.hashBlock = hashBlock;
            wtx.MarkDirty();
            walletdb.WriteTx(wtx);
            // Iterate over all its outputs, and mark transactions in the wallet
            // that spend them conflicted too.
            TxSpends::const_iterator iter =
                mapTxSpends.lower_bound(COutPoint(now, 0));
            while (iter != mapTxSpends.end() && iter->first.GetTxId() == now) {
                if (!done.count(iter->second)) {
                    todo.insert(iter->second);
                }
                iter++;
            }

            // If a transaction changes 'conflicted' state, that changes the
            // balance available of the outputs it spends. So force those to be
            // recomputed.
            for (const CTxIn &txin : wtx.tx->vin) {
                if (mapWallet.count(txin.prevout.GetTxId())) {
                    mapWallet[txin.prevout.GetTxId()].MarkDirty();
                }
            }
        }
    }
}

void CWallet::SyncTransaction(const CTransactionRef &ptx,
                              const CBlockIndex *pindex, int posInBlock) {
    const CTransaction &tx = *ptx;

    if (!AddToWalletIfInvolvingMe(ptx, pindex, posInBlock, true)) {
        // Not one of ours
        return;
    }

    // If a transaction changes 'conflicted' state, that changes the balance
    // available of the outputs it spends. So force those to be recomputed,
    // also:
    for (const CTxIn &txin : tx.vin) {
        if (mapWallet.count(txin.prevout.GetTxId())) {
            mapWallet[txin.prevout.GetTxId()].MarkDirty();
        }
    }
}

void CWallet::TransactionAddedToMempool(const CTransactionRef &ptx) {
    LOCK2(cs_main, cs_wallet);
    SyncTransaction(ptx);
}

void CWallet::BlockConnected(
    const std::shared_ptr<const CBlock> &pblock, const CBlockIndex *pindex,
    const std::vector<CTransactionRef> &vtxConflicted) {
    LOCK2(cs_main, cs_wallet);
    // TODO: Tempoarily ensure that mempool removals are notified before
    // connected transactions. This shouldn't matter, but the abandoned state of
    // transactions in our wallet is currently cleared when we receive another
    // notification and there is a race condition where notification of a
    // connected conflict might cause an outside process to abandon a
    // transaction and then have it inadvertantly cleared by the notification
    // that the conflicted transaction was evicted.

    for (const CTransactionRef &ptx : vtxConflicted) {
        SyncTransaction(ptx);
    }
    for (size_t i = 0; i < pblock->vtx.size(); i++) {
        SyncTransaction(pblock->vtx[i], pindex, i);
    }
}

void CWallet::BlockDisconnected(const std::shared_ptr<const CBlock> &pblock) {
    LOCK2(cs_main, cs_wallet);

    for (const CTransactionRef &ptx : pblock->vtx) {
        SyncTransaction(ptx);
    }
}

isminetype CWallet::IsMine(const CTxIn &txin) const {
    LOCK(cs_wallet);
    std::map<uint256, CWalletTx>::const_iterator mi =
        mapWallet.find(txin.prevout.GetTxId());
    if (mi != mapWallet.end()) {
        const CWalletTx &prev = (*mi).second;
        if (txin.prevout.GetN() < prev.tx->vout.size()) {
            return IsMine(prev.tx->vout[txin.prevout.GetN()]);
        }
    }

    return ISMINE_NO;
}

// Note that this function doesn't distinguish between a 0-valued input, and a
// not-"is mine" (according to the filter) input.
Amount CWallet::GetDebit(const CTxIn &txin, const isminefilter &filter) const {
    LOCK(cs_wallet);
    std::map<uint256, CWalletTx>::const_iterator mi =
        mapWallet.find(txin.prevout.GetTxId());
    if (mi != mapWallet.end()) {
        const CWalletTx &prev = (*mi).second;
        if (txin.prevout.GetN() < prev.tx->vout.size()) {
            if (IsMine(prev.tx->vout[txin.prevout.GetN()]) & filter) {
                return prev.tx->vout[txin.prevout.GetN()].nValue;
            }
        }
    }

    return Amount(0);
}

isminetype CWallet::IsMine(const CTxOut &txout) const {
    return ::IsMine(*this, txout.scriptPubKey);
}

Amount CWallet::GetCredit(const CTxOut &txout,
                          const isminefilter &filter) const {
    if (!MoneyRange(txout.nValue)) {
        throw std::runtime_error(std::string(__func__) +
                                 ": value out of range");
    }

    return (IsMine(txout) & filter) ? txout.nValue : Amount(0);
}

bool CWallet::IsChange(const CTxOut &txout) const {
    // TODO: fix handling of 'change' outputs. The assumption is that any
    // payment to a script that is ours, but is not in the address book is
    // change. That assumption is likely to break when we implement
    // multisignature wallets that return change back into a
    // multi-signature-protected address; a better way of identifying which
    // outputs are 'the send' and which are 'the change' will need to be
    // implemented (maybe extend CWalletTx to remember which output, if any, was
    // change).
    if (::IsMine(*this, txout.scriptPubKey)) {
        CTxDestination address;
        if (!CWallet::ExtractDestination(txout.scriptPubKey, address)) {
            return true;
        }

        LOCK(cs_wallet);
        if (!mapAddressBook.count(address)) {
            return true;
        }
    }

    return false;
}

Amount CWallet::GetChange(const CTxOut &txout) const {
    if (!MoneyRange(txout.nValue)) {
        throw std::runtime_error(std::string(__func__) +
                                 ": value out of range");
    }

    return (IsChange(txout) ? txout.nValue : Amount(0));
}

bool CWallet::IsMine(const CTransaction &tx) const {
    for (const CTxOut &txout : tx.vout) {
        if (IsMine(txout)) {
            return true;
        }
    }

    return false;
}

bool CWallet::IsFromMe(const CTransaction &tx) const {
    return GetDebit(tx, ISMINE_ALL) > Amount(0);
}

Amount CWallet::GetDebit(const CTransaction &tx,
                         const isminefilter &filter) const {
    Amount nDebit(0);
    for (const CTxIn &txin : tx.vin) {
        nDebit += GetDebit(txin, filter);
        if (!MoneyRange(nDebit)) {
            throw std::runtime_error(std::string(__func__) +
                                     ": value out of range");
        }
    }

    return nDebit;
}

bool CWallet::IsAllFromMe(const CTransaction &tx,
                          const isminefilter &filter) const {
    LOCK(cs_wallet);

    for (const CTxIn &txin : tx.vin) {
        auto mi = mapWallet.find(txin.prevout.GetTxId());
        if (mi == mapWallet.end()) {
            // Any unknown inputs can't be from us.
            return false;
        }

        const CWalletTx &prev = (*mi).second;

        if (txin.prevout.GetN() >= prev.tx->vout.size()) {
            // Invalid input!
            return false;
        }

        if (!(IsMine(prev.tx->vout[txin.prevout.GetN()]) & filter)) {
            return false;
        }
    }

    return true;
}

Amount CWallet::GetCredit(const CTransaction &tx,
                          const isminefilter &filter) const {
    Amount nCredit(0);
    for (const CTxOut &txout : tx.vout) {
        nCredit += GetCredit(txout, filter);
        if (!MoneyRange(nCredit)) {
            throw std::runtime_error(std::string(__func__) +
                                     ": value out of range");
        }
    }

    return nCredit;
}

Amount CWallet::GetChange(const CTransaction &tx) const {
    Amount nChange(0);
    for (const CTxOut &txout : tx.vout) {
        nChange += GetChange(txout);
        if (!MoneyRange(nChange)) {
            throw std::runtime_error(std::string(__func__) +
                                     ": value out of range");
        }
    }

    return nChange;
}

CPubKey CWallet::GenerateNewHDMasterKey() {
    CKey key;
    key.MakeNewKey(true);

    int64_t nCreationTime = GetTime();
    CKeyMetadata metadata(nCreationTime);

    // Calculate the pubkey.
    CPubKey pubkey = key.GetPubKey();
    assert(key.VerifyPubKey(pubkey));

    // Set the hd keypath to "m" -> Master, refers the masterkeyid to itself.
    metadata.hdKeypath = "m";
    metadata.hdMasterKeyID = pubkey.GetID();

    LOCK(cs_wallet);

    // mem store the metadata
    mapKeyMetadata[pubkey.GetID()] = metadata;

    // Write the key&metadata to the database.
    if (!AddKeyPubKey(key, pubkey)) {
        throw std::runtime_error(std::string(__func__) +
                                 ": AddKeyPubKey failed");
    }

    return pubkey;
}

bool CWallet::SetHDMasterKey(const CPubKey &pubkey,
                             CHDChain *possibleOldChain) {
    LOCK(cs_wallet);

    // Store the keyid (hash160) together with the child index counter in the
    // database as a hdchain object.
    CHDChain newHdChain;
    if (possibleOldChain) {
        // preserve the old chains version
        newHdChain.nVersion = possibleOldChain->nVersion;
    }
    newHdChain.masterKeyID = pubkey.GetID();
    SetHDChain(newHdChain, false);

    return true;
}

bool CWallet::SetHDChain(const CHDChain &chain, bool memonly) {
    LOCK(cs_wallet);
    if (!memonly && !CWalletDB(*dbw).WriteHDChain(chain)) {
        throw std::runtime_error(std::string(__func__) +
                                 ": writing chain failed");
    }

    hdChain = chain;
    return true;
}

bool CWallet::IsHDEnabled() {
    return !hdChain.masterKeyID.IsNull();
}

int64_t CWalletTx::GetTxTime() const {
    int64_t n = nTimeSmart;
    return n ? n : nTimeReceived;
}

int CWalletTx::GetRequestCount() const {
    LOCK(pwallet->cs_wallet);

    // Returns -1 if it wasn't being tracked.
    int nRequests = -1;

    if (IsCoinBase()) {
        // Generated block.
        if (!hashUnset()) {
            std::map<uint256, int>::const_iterator mi =
                pwallet->mapRequestCount.find(hashBlock);
            if (mi != pwallet->mapRequestCount.end()) {
                nRequests = (*mi).second;
            }
        }
    } else {
        // Did anyone request this transaction?
        std::map<uint256, int>::const_iterator mi =
            pwallet->mapRequestCount.find(GetId());
        if (mi != pwallet->mapRequestCount.end()) {
            nRequests = (*mi).second;

            // How about the block it's in?
            if (nRequests == 0 && !hashUnset()) {
                std::map<uint256, int>::const_iterator _mi =
                    pwallet->mapRequestCount.find(hashBlock);
                if (_mi != pwallet->mapRequestCount.end()) {
                    nRequests = (*_mi).second;
                } else {
                    // If it's in someone else's block it must have got out.
                    nRequests = 1;
                }
            }
        }
    }

    return nRequests;
}

void CWalletTx::GetAmounts(std::list<COutputEntry> &listReceived,
                           std::list<COutputEntry> &listSent, Amount &nFee,
                           std::string &strSentAccount,
                           const isminefilter &filter) const {
    nFee = Amount(0);
    listReceived.clear();
    listSent.clear();
    strSentAccount = strFromAccount;

    // Compute fee:
    Amount nDebit = GetDebit(filter);
    // debit>0 means we signed/sent this transaction.
    if (nDebit > Amount(0)) {
        Amount nValueOut = tx->GetValueOut();
        nFee = (nDebit - nValueOut);
    }

    // Sent/received.
    for (unsigned int i = 0; i < tx->vout.size(); ++i) {
        const CTxOut &txout = tx->vout[i];
        isminetype fIsMine = pwallet->IsMine(txout);
        // Only need to handle txouts if AT LEAST one of these is true:
        //   1) they debit from us (sent)
        //   2) the output is to us (received)
        if (nDebit > Amount(0)) {
            // Don't report 'change' txouts
            if (pwallet->IsChange(txout)) {
                continue;
            }
        } else if (!(fIsMine & filter)) {
            continue;
        }

        // In either case, we need to get the destination address.
        CTxDestination address;

        if (!CWallet::ExtractDestination(txout.scriptPubKey, address) &&
            !txout.scriptPubKey.IsKnownOpReturn()) {
            LogPrintf("CWalletTx::GetAmounts: Unknown transaction type found, "
                      "txid %s\n",
                      this->GetId().ToString());
            address = CNoDestination();
        }

        COutputEntry output = {address, txout.nValue, (int)i};

        // If we are debited by the transaction, add the output as a "sent"
        // entry.
        if (nDebit > Amount(0)) {
            listSent.push_back(output);
        }

        // If we are receiving the output, add it as a "received" entry.
        if (fIsMine & filter) {
            listReceived.push_back(output);
        }
    }
}

/**
 * Scan the block chain (starting in pindexStart) for transactions from or to
 * us. If fUpdate is true, found transactions that already exist in the wallet
 * will be updated.
 *
 * Returns pointer to the first block in the last contiguous range that was
 * successfully scanned or elided (elided if pIndexStart points at a block
 * before CWallet::nTimeFirstKey). Returns null if there is no such range, or
 * the range doesn't include chainActive.Tip().
 */
CBlockIndex *CWallet::ScanForWalletTransactions(CBlockIndex *pindexStart,
                                                bool fUpdate) {
    LOCK2(cs_main, cs_wallet);

    int64_t nNow = GetTime();

    CBlockIndex *pindex = pindexStart;
    CBlockIndex *ret = pindexStart;

    // No need to read and scan block, if block was created before our wallet
    // birthday (as adjusted for block time variability)
    while (pindex && nTimeFirstKey &&
           (pindex->GetBlockTime() < (nTimeFirstKey - 7200))) {
        pindex = chainActive.Next(pindex);
    }

    while (pindex) {
        
        auto stream = GetDiskBlockStreamReader(pindex->GetBlockPos());

        if (stream)
        {
            int posInBlock = 0;
            do
            {
                const CTransaction& transaction = stream->ReadTransaction();
                AddToWalletIfInvolvingMe(
                    MakeTransactionRef(transaction),
                    pindex,
                    posInBlock,
                    fUpdate);
                ++posInBlock;
            } while(!stream->EndOfStream());

            if (!ret) {
                ret = pindex;
            }
        } else {
            ret = nullptr;
        }

        if (GetTime() >= nNow + 60) {
            nNow = GetTime();
            LogPrintf("Still rescanning. At block %d. Progress=%f\n",
                      pindex->nHeight,
                      GuessVerificationProgress(chainParams.TxData(), pindex));
        }

        pindex = chainActive.Next(pindex);
    }

    return ret;
}

void CWallet::ReacceptWalletTransactions() {
    // If transactions aren't being broadcasted, don't let them into local
    // mempool either.
    if (!fBroadcastTransactions) {
        return;
    }

    LOCK2(cs_main, cs_wallet);
    std::map<int64_t, CWalletTx *> mapSorted;

    // Sort pending wallet transactions based on their initial wallet insertion
    // order.
    for (std::pair<const uint256, CWalletTx> &item : mapWallet) {
        const uint256 &wtxid = item.first;
        CWalletTx &wtx = item.second;
        assert(wtx.GetId() == wtxid);

        int nDepth = wtx.GetDepthInMainChain();

        if (!wtx.IsCoinBase() && (nDepth == 0 && !wtx.isAbandoned())) {
            mapSorted.insert(std::make_pair(wtx.nOrderPos, &wtx));
        }
    }
    // Try to add wallet transactions to memory pool.
    for (std::pair<const int64_t, CWalletTx *> &item : mapSorted) {
        CWalletTx &wtx = *(item.second);
        CValidationState state;
        wtx.SubmitTxToMempool(maxTxFee, state);
    }
}

bool CWalletTx::RelayWalletTransaction(CConnman *connman) {
    assert(pwallet->GetBroadcastTransactions());
    if (IsCoinBase() || isAbandoned() || GetDepthInMainChain() != 0) {
        return false;
    }

    CValidationState state;
    // GetDepthInMainChain already catches known conflicts.
    if (InMempool() || SubmitTxToMempool(maxTxFee, state)) {
        LogPrintf("Relaying wtx %s\n", GetId().ToString());
        if (connman) {
            CInv inv { MSG_TX, GetId() };
            TxMempoolInfo txinfo { mempool.Info(GetId()) };
            connman->EnqueueTransaction( {inv, txinfo} );
            return true;
        }
    }

    return false;
}

std::set<uint256> CWalletTx::GetConflicts() const {
    std::set<uint256> result;
    if (pwallet != nullptr) {
        uint256 myHash = GetId();
        result = pwallet->GetConflicts(myHash);
        result.erase(myHash);
    }

    return result;
}

Amount CWalletTx::GetDebit(const isminefilter &filter) const {
    if (tx->vin.empty()) return Amount(0);

    Amount debit(0);
    if (filter & ISMINE_SPENDABLE) {
        if (fDebitCached) {
            debit += nDebitCached;
        } else {
            nDebitCached = pwallet->GetDebit(*this, ISMINE_SPENDABLE);
            fDebitCached = true;
            debit += nDebitCached;
        }
    }

    if (filter & ISMINE_WATCH_ONLY) {
        if (fWatchDebitCached) {
            debit += nWatchDebitCached;
        } else {
            nWatchDebitCached = pwallet->GetDebit(*this, ISMINE_WATCH_ONLY);
            fWatchDebitCached = true;
            debit += Amount(nWatchDebitCached);
        }
    }

    return debit;
}

Amount CWalletTx::GetCredit(const isminefilter &filter) const {
    // Must wait until coinbase is safely deep enough in the chain before
    // valuing it.
    if (IsCoinBase() && GetBlocksToMaturity() > 0) {
        return Amount(0);
    }

    Amount credit(0);
    if (filter & ISMINE_SPENDABLE) {
        // GetBalance can assume transactions in mapWallet won't change.
        if (fCreditCached) {
            credit += nCreditCached;
        } else {
            nCreditCached = pwallet->GetCredit(*this, ISMINE_SPENDABLE);
            fCreditCached = true;
            credit += nCreditCached;
        }
    }

    if (filter & ISMINE_WATCH_ONLY) {
        if (fWatchCreditCached) {
            credit += nWatchCreditCached;
        } else {
            nWatchCreditCached = pwallet->GetCredit(*this, ISMINE_WATCH_ONLY);
            fWatchCreditCached = true;
            credit += nWatchCreditCached;
        }
    }

    return credit;
}

Amount CWalletTx::GetImmatureCredit(bool fUseCache) const {
    if (IsCoinBase() && GetBlocksToMaturity() > 0 && IsInMainChain()) {
        if (fUseCache && fImmatureCreditCached) return nImmatureCreditCached;
        nImmatureCreditCached = pwallet->GetCredit(*this, ISMINE_SPENDABLE);
        fImmatureCreditCached = true;
        return nImmatureCreditCached;
    }

    return Amount(0);
}

Amount CWalletTx::GetAvailableCredit(bool fUseCache) const {
    if (pwallet == 0) {
        return Amount(0);
    }

    // Must wait until coinbase is safely deep enough in the chain before
    // valuing it.
    if (IsCoinBase() && GetBlocksToMaturity() > 0) {
        return Amount(0);
    }

    if (fUseCache && fAvailableCreditCached) {
        return nAvailableCreditCached;
    }

    Amount nCredit(0);
    uint256 hashTx = GetId();
    for (unsigned int i = 0; i < tx->vout.size(); i++) {
        if (!pwallet->IsSpent(hashTx, i)) {
            const CTxOut &txout = tx->vout[i];
            nCredit += pwallet->GetCredit(txout, ISMINE_SPENDABLE);
            if (!MoneyRange(nCredit)) {
                throw std::runtime_error(
                    "CWalletTx::GetAvailableCredit() : value out of range");
            }
        }
    }

    nAvailableCreditCached = nCredit;
    fAvailableCreditCached = true;
    return nCredit;
}

Amount CWalletTx::GetImmatureWatchOnlyCredit(const bool &fUseCache) const {
    if (IsCoinBase() && GetBlocksToMaturity() > 0 && IsInMainChain()) {
        if (fUseCache && fImmatureWatchCreditCached) {
            return nImmatureWatchCreditCached;
        }

        nImmatureWatchCreditCached =
            pwallet->GetCredit(*this, ISMINE_WATCH_ONLY);
        fImmatureWatchCreditCached = true;
        return nImmatureWatchCreditCached;
    }

    return Amount(0);
}

Amount CWalletTx::GetAvailableWatchOnlyCredit(const bool &fUseCache) const {
    if (pwallet == 0) {
        return Amount(0);
    }

    // Must wait until coinbase is safely deep enough in the chain before
    // valuing it.
    if (IsCoinBase() && GetBlocksToMaturity() > 0) {
        return Amount(0);
    }

    if (fUseCache && fAvailableWatchCreditCached) {
        return nAvailableWatchCreditCached;
    }

    Amount nCredit(0);
    for (unsigned int i = 0; i < tx->vout.size(); i++) {
        if (!pwallet->IsSpent(GetId(), i)) {
            const CTxOut &txout = tx->vout[i];
            nCredit += pwallet->GetCredit(txout, ISMINE_WATCH_ONLY);
            if (!MoneyRange(nCredit)) {
                throw std::runtime_error(
                    "CWalletTx::GetAvailableCredit() : value out of range");
            }
        }
    }

    nAvailableWatchCreditCached = nCredit;
    fAvailableWatchCreditCached = true;
    return nCredit;
}

Amount CWalletTx::GetChange() const {
    if (fChangeCached) {
        return nChangeCached;
    }

    nChangeCached = pwallet->GetChange(*this);
    fChangeCached = true;
    return nChangeCached;
}

bool CWalletTx::InMempool() const {
    return mempool.Exists(GetId());
}

bool CWalletTx::IsTrusted() const {
    // Quick answer in most cases
    if (!CheckFinalTx(
           *this,
            chainActive.Height(),
            chainActive.Tip()->GetMedianTimePast())) {
        return false;
    }

    int nDepth = GetDepthInMainChain();
    if (nDepth >= 1) {
        return true;
    }

    if (nDepth < 0) {
        return false;
    }

    // using wtx's cached debit
    if (!bSpendZeroConfChange || !IsFromMe(ISMINE_ALL)) {
        return false;
    }

    // Don't trust unconfirmed transactions from us unless they are in the
    // mempool.
    if (!InMempool()) {
        return false;
    }

    // Trusted if all inputs are from us and are in the mempool:
    for (const CTxIn &txin : tx->vin) {
        // Transactions not sent by us: not trusted
        const CWalletTx *parent = pwallet->GetWalletTx(txin.prevout.GetTxId());
        if (parent == nullptr) {
            return false;
        }

        const CTxOut &parentOut = parent->tx->vout[txin.prevout.GetN()];
        if (pwallet->IsMine(parentOut) != ISMINE_SPENDABLE) {
            return false;
        }
    }

    return true;
}

bool CWalletTx::IsEquivalentTo(const CWalletTx &_tx) const {
    CMutableTransaction tx1 = *this->tx;
    CMutableTransaction tx2 = *_tx.tx;
    for (unsigned int i = 0; i < tx1.vin.size(); i++) {
        tx1.vin[i].scriptSig = CScript();
    }

    for (unsigned int i = 0; i < tx2.vin.size(); i++) {
        tx2.vin[i].scriptSig = CScript();
    }

    return CTransaction(tx1) == CTransaction(tx2);
}

std::vector<uint256>
CWallet::ResendWalletTransactionsBefore(int64_t nTime, CConnman *connman) {
    std::vector<uint256> result;

    LOCK(cs_wallet);

    // Sort them in chronological order
    std::multimap<unsigned int, CWalletTx *> mapSorted;
    for (std::pair<const uint256, CWalletTx> &item : mapWallet) {
        CWalletTx &wtx = item.second;
        // Don't rebroadcast if newer than nTime:
        if (wtx.nTimeReceived > nTime) {
            continue;
        }

        mapSorted.insert(std::make_pair(wtx.nTimeReceived, &wtx));
    }

    for (std::pair<const unsigned int, CWalletTx *> &item : mapSorted) {
        CWalletTx &wtx = *item.second;
        if (wtx.RelayWalletTransaction(connman)) {
            result.push_back(wtx.GetId());
        }
    }

    return result;
}

void CWallet::ResendWalletTransactions(int64_t nBestBlockTime,
                                       CConnman *connman) {
    // Do this infrequently and randomly to avoid giving away that these are our
    // transactions.
    if (GetTime() < nNextResend || !fBroadcastTransactions) {
        return;
    }

    bool fFirst = (nNextResend == 0);
    nNextResend = GetTime() + GetRand(30 * 60);
    if (fFirst) {
        return;
    }

    // Only do it if there's been a new block since last time
    if (nBestBlockTime < nLastResend) {
        return;
    }

    nLastResend = GetTime();

    // Rebroadcast unconfirmed txes older than 5 minutes before the last block
    // was found:
    std::vector<uint256> relayed =
        ResendWalletTransactionsBefore(nBestBlockTime - 5 * 60, connman);
    if (!relayed.empty()) {
        LogPrintf("%s: rebroadcast %u unconfirmed transactions\n", __func__,
                  relayed.size());
    }
}

/** @} */ // end of mapWallet

/**
 * @defgroup Actions
 *
 * @{
 */
Amount CWallet::GetBalance() const {
    LOCK2(cs_main, cs_wallet);

    Amount nTotal(0);
    for (std::map<uint256, CWalletTx>::const_iterator it = mapWallet.begin();
         it != mapWallet.end(); ++it) {
        const CWalletTx *pcoin = &(*it).second;
        if (pcoin->IsTrusted()) {
            nTotal += pcoin->GetAvailableCredit();
        }
    }

    return nTotal;
}

Amount CWallet::GetUnconfirmedBalance() const {
    LOCK2(cs_main, cs_wallet);

    Amount nTotal(0);
    for (std::map<uint256, CWalletTx>::const_iterator it = mapWallet.begin();
         it != mapWallet.end(); ++it) {
        const CWalletTx *pcoin = &(*it).second;
        if (!pcoin->IsTrusted() && pcoin->GetDepthInMainChain() == 0 &&
            pcoin->InMempool()) {
            nTotal += pcoin->GetAvailableCredit();
        }
    }

    return nTotal;
}

Amount CWallet::GetImmatureBalance() const {
    LOCK2(cs_main, cs_wallet);

    Amount nTotal(0);
    for (std::map<uint256, CWalletTx>::const_iterator it = mapWallet.begin();
         it != mapWallet.end(); ++it) {
        const CWalletTx *pcoin = &(*it).second;
        nTotal += pcoin->GetImmatureCredit();
    }

    return nTotal;
}

Amount CWallet::GetWatchOnlyBalance() const {
    LOCK2(cs_main, cs_wallet);

    Amount nTotal(0);
    for (std::map<uint256, CWalletTx>::const_iterator it = mapWallet.begin();
         it != mapWallet.end(); ++it) {
        const CWalletTx *pcoin = &(*it).second;
        if (pcoin->IsTrusted()) {
            nTotal += pcoin->GetAvailableWatchOnlyCredit();
        }
    }

    return nTotal;
}

Amount CWallet::GetUnconfirmedWatchOnlyBalance() const {
    LOCK2(cs_main, cs_wallet);

    Amount nTotal(0);
    for (std::map<uint256, CWalletTx>::const_iterator it = mapWallet.begin();
         it != mapWallet.end(); ++it) {
        const CWalletTx *pcoin = &(*it).second;
        if (!pcoin->IsTrusted() && pcoin->GetDepthInMainChain() == 0 &&
            pcoin->InMempool()) {
            nTotal += pcoin->GetAvailableWatchOnlyCredit();
        }
    }

    return nTotal;
}

Amount CWallet::GetImmatureWatchOnlyBalance() const {
    LOCK2(cs_main, cs_wallet);

    Amount nTotal(0);
    for (std::map<uint256, CWalletTx>::const_iterator it = mapWallet.begin();
         it != mapWallet.end(); ++it) {
        const CWalletTx *pcoin = &(*it).second;
        nTotal += pcoin->GetImmatureWatchOnlyCredit();
    }

    return nTotal;
}

// Calculate total balance in a different way from GetBalance. The biggest
// difference is that GetBalance sums up all unspent TxOuts paying to the
// wallet, while this sums up both spent and unspent TxOuts paying to the
// wallet, and then subtracts the values of TxIns spending from the wallet. This
// also has fewer restrictions on which unconfirmed transactions are considered
// trusted.
Amount CWallet::GetLegacyBalance(const isminefilter &filter, int minDepth,
                                 const std::string *account) const {
    LOCK2(cs_main, cs_wallet);

    Amount balance(0);
    for (const auto &entry : mapWallet) {
        const CWalletTx &wtx = entry.second;
        const int depth = wtx.GetDepthInMainChain();
        if (depth < 0 ||
            !CheckFinalTx(
               *wtx.tx,
                chainActive.Height(),
                chainActive.Tip()->GetMedianTimePast()) ||
            wtx.GetBlocksToMaturity() > 0) {
            continue;
        }

        // Loop through tx outputs and add incoming payments. For outgoing txs,
        // treat change outputs specially, as part of the amount debited.
        Amount debit = wtx.GetDebit(filter);
        const bool outgoing = debit > Amount(0);
        for (const CTxOut &out : wtx.tx->vout) {
            if (outgoing && IsChange(out)) {
                debit -= out.nValue;
            } else if (IsMine(out) & filter && depth >= minDepth &&
                       (!account ||
                        *account == GetAccountName(out.scriptPubKey))) {
                balance += out.nValue;
            }
        }

        // For outgoing txs, subtract amount debited.
        if (outgoing && (!account || *account == wtx.strFromAccount)) {
            balance -= debit;
        }
    }

    if (account) {
        balance += CWalletDB(*dbw).GetAccountCreditDebit(*account);
    }

    return balance;
}

void CWallet::AvailableCoins(std::vector<COutput> &vCoins, bool fOnlySafe,
                             const CCoinControl *coinControl,
                             bool fIncludeZeroValue) const {
    vCoins.clear();

    LOCK2(cs_main, cs_wallet);
    for (std::map<uint256, CWalletTx>::const_iterator it = mapWallet.begin();
         it != mapWallet.end(); ++it) {
        const uint256 &wtxid = it->first;
        const CWalletTx *pcoin = &(*it).second;

        if (!CheckFinalTx(
               *pcoin,
                chainActive.Height(),
                chainActive.Tip()->GetMedianTimePast())) {
            continue;
        }

        if (pcoin->IsCoinBase() && pcoin->GetBlocksToMaturity() > 0) {
            continue;
        }

        int nDepth = pcoin->GetDepthInMainChain();
        if (nDepth < 0) {
            continue;
        }

        // We should not consider coins which aren't at least in our mempool.
        // It's possible for these to be conflicted via ancestors which we may
        // never be able to detect.
        if (nDepth == 0 && !pcoin->InMempool()) {
            continue;
        }

        bool safeTx = pcoin->IsTrusted();

        // Bitcoin-ABC: Removed check that prevents consideration of coins from
        // transactions that are replacing other transactions. This check based
        // on pcoin->mapValue.count("replaces_txid") which was not being set
        // anywhere.

        // Similarly, we should not consider coins from transactions that have
        // been replaced. In the example above, we would want to prevent
        // creation of a transaction A' spending an output of A, because if
        // transaction B were initially confirmed, conflicting with A and A', we
        // wouldn't want to the user to create a transaction D intending to
        // replace A', but potentially resulting in a scenario where A, A', and
        // D could all be accepted (instead of just B and D, or just A and A'
        // like the user would want).

        // Bitcoin-ABC: retained this check as 'replaced_by_txid' is still set
        // in the wallet code.
        if (nDepth == 0 && pcoin->mapValue.count("replaced_by_txid")) {
            safeTx = false;
        }

        if (fOnlySafe && !safeTx) {
            continue;
        }

        for (unsigned int i = 0; i < pcoin->tx->vout.size(); i++) {
            isminetype mine = IsMine(pcoin->tx->vout[i]);
            if (!(IsSpent(wtxid, i)) && mine != ISMINE_NO &&
                !IsLockedCoin((*it).first, i) &&
                (pcoin->tx->vout[i].nValue > Amount(0) || fIncludeZeroValue) &&
                !(IsP2SH(pcoin->tx->vout[i].scriptPubKey) &&
                  pcoin->IsGenesisEnabled()) && // we don't want to select p2sh
                                                // utxos created after genesis
                (!coinControl || !coinControl->HasSelected() ||
                 coinControl->fAllowOtherInputs ||
                 coinControl->IsSelected(COutPoint((*it).first, i)))) {
                vCoins.push_back(COutput(
                    pcoin, i, nDepth,
                    ((mine & ISMINE_SPENDABLE) != ISMINE_NO) ||
                        (coinControl && coinControl->fAllowWatchOnly &&
                         (mine & ISMINE_WATCH_SOLVABLE) != ISMINE_NO),
                    (mine & (ISMINE_SPENDABLE | ISMINE_WATCH_SOLVABLE)) !=
                        ISMINE_NO,
                    safeTx));
            }
        }
    }
}

static void ApproximateBestSubset(
    std::vector<std::pair<Amount, std::pair<const CWalletTx *, unsigned int>>>
        vValue,
    const Amount nTotalLower, const Amount nTargetValue,
    std::vector<char> &vfBest, Amount &nBest, int iterations = 1000) {
    std::vector<char> vfIncluded;

    vfBest.assign(vValue.size(), true);
    nBest = nTotalLower;

    FastRandomContext insecure_rand;

    for (int nRep = 0; nRep < iterations && nBest != nTargetValue; nRep++) {
        vfIncluded.assign(vValue.size(), false);
        Amount nTotal(0);
        bool fReachedTarget = false;
        for (int nPass = 0; nPass < 2 && !fReachedTarget; nPass++) {
            for (size_t i = 0; i < vValue.size(); i++) {
                // The solver here uses a randomized algorithm, the randomness
                // serves no real security purpose but is just needed to prevent
                // degenerate behavior and it is important that the rng is fast.
                // We do not use a constant random sequence, because there may
                // be some privacy improvement by making the selection random.
                if (nPass == 0 ? insecure_rand.randbool() : !vfIncluded[i]) {
                    nTotal += vValue[i].first;
                    vfIncluded[i] = true;
                    if (nTotal >= nTargetValue) {
                        fReachedTarget = true;
                        if (nTotal < nBest) {
                            nBest = nTotal;
                            vfBest = vfIncluded;
                        }

                        nTotal -= vValue[i].first;
                        vfIncluded[i] = false;
                    }
                }
            }
        }
    }
}

bool CWallet::SelectCoinsMinConf(
    const Amount nTargetValue, const int nConfMine, const int nConfTheirs,
    const int64_t nMaxAncestors, const int64_t nMaxSecondaryMempoolAncestors, std::vector<COutput> vCoins,
    std::set<std::pair<const CWalletTx *, unsigned int>> &setCoinsRet,
    Amount &nValueRet) const {
    setCoinsRet.clear();
    nValueRet = Amount(0);

    // List of values less than target
    std::pair<Amount, std::pair<const CWalletTx *, unsigned int>>
        coinLowestLarger;
    coinLowestLarger.first = MAX_MONEY;
    coinLowestLarger.second.first = nullptr;
    std::vector<std::pair<Amount, std::pair<const CWalletTx *, unsigned int>>>
        vValue;
    Amount nTotalLower(0);
         
    std::shuffle(vCoins.begin(), vCoins.end(), randomNumbers);    
    
    for (const COutput &output : vCoins) {
        if (!output.fSpendable) {
            continue;
        }

        const CWalletTx *pcoin = output.tx;

        if (output.nDepth <
            (pcoin->IsFromMe(ISMINE_ALL) ? nConfMine : nConfTheirs)) {
            continue;
        }

        // check if we extend the chain we will still be inside limits
        if (!mempool.TransactionWithinChainLimit(pcoin->GetId(), 
            nMaxAncestors - 1, nMaxSecondaryMempoolAncestors -1)) 
        {
            continue;
        }

        int i = output.i;
        Amount n = pcoin->tx->vout[i].nValue;

        std::pair<Amount, std::pair<const CWalletTx *, unsigned int>> coin =
            std::make_pair(n, std::make_pair(pcoin, i));

        if (n == nTargetValue) {
            setCoinsRet.insert(coin.second);
            nValueRet += coin.first;
            return true;
        } else if (n < nTargetValue + MIN_CHANGE) {
            vValue.push_back(coin);
            nTotalLower += n;
        } else if (n < coinLowestLarger.first) {
            coinLowestLarger = coin;
        }
    }

    if (nTotalLower == nTargetValue) {
        for (unsigned int i = 0; i < vValue.size(); ++i) {
            setCoinsRet.insert(vValue[i].second);
            nValueRet += vValue[i].first;
        }

        return true;
    }

    if (nTotalLower < nTargetValue) {
        if (coinLowestLarger.second.first == nullptr) {
            return false;
        }

        setCoinsRet.insert(coinLowestLarger.second);
        nValueRet += coinLowestLarger.first;
        return true;
    }

    // Solve subset sum by stochastic approximation
    std::sort(vValue.begin(), vValue.end(), CompareValueOnly());
    std::reverse(vValue.begin(), vValue.end());
    std::vector<char> vfBest;
    Amount nBest;

    ApproximateBestSubset(vValue, nTotalLower, nTargetValue, vfBest, nBest);
    if (nBest != nTargetValue && nTotalLower >= nTargetValue + MIN_CHANGE) {
        ApproximateBestSubset(vValue, nTotalLower, nTargetValue + MIN_CHANGE,
                              vfBest, nBest);
    }

    // If we have a bigger coin and (either the stochastic approximation didn't
    // find a good solution, or the next bigger coin is closer), return the
    // bigger coin.
    if (coinLowestLarger.second.first &&
        ((nBest != nTargetValue && nBest < nTargetValue + MIN_CHANGE) ||
         coinLowestLarger.first <= nBest)) {
        setCoinsRet.insert(coinLowestLarger.second);
        nValueRet += coinLowestLarger.first;
    } else {
        for (unsigned int i = 0; i < vValue.size(); i++) {
            if (vfBest[i]) {
                setCoinsRet.insert(vValue[i].second);
                nValueRet += vValue[i].first;
            }
        }

        if (LogAcceptCategory(BCLog::SELECTCOINS)) {
            LogPrint(BCLog::SELECTCOINS, "SelectCoins() best subset: ");
            for (size_t i = 0; i < vValue.size(); i++) {
                if (vfBest[i]) {
                    LogPrint(BCLog::SELECTCOINS, "%s ",
                             FormatMoney(vValue[i].first));
                }
            }
            LogPrint(BCLog::SELECTCOINS, "total %s\n", FormatMoney(nBest));
        }
    }

    return true;
}

bool CWallet::SelectCoins(
    const std::vector<COutput> &vAvailableCoins, const Amount nTargetValue,
    std::set<std::pair<const CWalletTx *, unsigned int>> &setCoinsRet,
    Amount &nValueRet, const CCoinControl *coinControl) const {
    std::vector<COutput> vCoins(vAvailableCoins);

    // coin control -> return all selected outputs (we want all selected to go
    // into the transaction for sure).
    if (coinControl && coinControl->HasSelected() &&
        !coinControl->fAllowOtherInputs) {
        for (const COutput &out : vCoins) {
            if (!out.fSpendable) {
                continue;
            }

            nValueRet += out.tx->tx->vout[out.i].nValue;
            setCoinsRet.insert(std::make_pair(out.tx, out.i));
        }

        return (nValueRet >= nTargetValue);
    }

    // Calculate value from preset inputs and store them.
    std::set<std::pair<const CWalletTx *, uint32_t>> setPresetCoins;
    Amount nValueFromPresetInputs(0);

    std::vector<COutPoint> vPresetInputs;
    if (coinControl) {
        coinControl->ListSelected(vPresetInputs);
    }

    for (const COutPoint &outpoint : vPresetInputs) {
        std::map<uint256, CWalletTx>::const_iterator it =
            mapWallet.find(outpoint.GetTxId());
        if (it == mapWallet.end()) {
            // TODO: Allow non-wallet inputs
            return false;
        }

        const CWalletTx *pcoin = &it->second;
        // Clearly invalid input, fail.
        if (pcoin->tx->vout.size() <= outpoint.GetN()) {
            return false;
        }

        nValueFromPresetInputs += pcoin->tx->vout[outpoint.GetN()].nValue;
        setPresetCoins.insert(std::make_pair(pcoin, outpoint.GetN()));
    }

    // Remove preset inputs from vCoins.
    for (std::vector<COutput>::iterator it = vCoins.begin();
         it != vCoins.end() && coinControl && coinControl->HasSelected();) {
        if (setPresetCoins.count(std::make_pair(it->tx, it->i))) {
            it = vCoins.erase(it);
        } else {
            ++it;
        }
    }

    int64_t nMaxChainLength = gArgs.GetArg("-limitancestorcount", DEFAULT_ANCESTOR_LIMIT);
    int64_t nMaxSecondaryMempoolChainLength = gArgs.GetArg("-limitcpfpgroupmemberscount", DEFAULT_SECONDARY_MEMPOOL_ANCESTOR_LIMIT);
    bool fRejectLongChains = gArgs.GetBoolArg(
        "-walletrejectlongchains", DEFAULT_WALLET_REJECT_LONG_CHAINS);

    bool res =
        nTargetValue <= nValueFromPresetInputs ||
        SelectCoinsMinConf(nTargetValue - nValueFromPresetInputs, 1, 6, 0, 0,
                           vCoins, setCoinsRet, nValueRet) ||
        SelectCoinsMinConf(nTargetValue - nValueFromPresetInputs, 1, 1, 0, 0,
                           vCoins, setCoinsRet, nValueRet) ||
        (bSpendZeroConfChange &&
         SelectCoinsMinConf(nTargetValue - nValueFromPresetInputs, 0, 1, 2, 0,
                            vCoins, setCoinsRet, nValueRet)) ||
        (bSpendZeroConfChange &&
         SelectCoinsMinConf(nTargetValue - nValueFromPresetInputs, 0, 1,
                            std::min((int64_t)4, nMaxChainLength / 3), 0, vCoins,
                            setCoinsRet, nValueRet)) ||
        (bSpendZeroConfChange &&
         SelectCoinsMinConf(nTargetValue - nValueFromPresetInputs, 0, 1,
                            nMaxChainLength / 2, 0, vCoins, setCoinsRet,
                            nValueRet)) ||
        (bSpendZeroConfChange &&
         SelectCoinsMinConf(nTargetValue - nValueFromPresetInputs, 0, 1,
                            nMaxChainLength, 0, vCoins, setCoinsRet, nValueRet)) ||
        (bSpendZeroConfChange && !fRejectLongChains &&
         SelectCoinsMinConf(nTargetValue - nValueFromPresetInputs, 0, 1,
                            std::numeric_limits<int64_t>::max(), 0, vCoins,
                            setCoinsRet, nValueRet)) ||
        (bSpendZeroConfChange && !fRejectLongChains &&
         SelectCoinsMinConf(nTargetValue - nValueFromPresetInputs, 0, 1,
                            std::numeric_limits<int64_t>::max(), nMaxSecondaryMempoolChainLength, vCoins,
                            setCoinsRet, nValueRet)) ||
        (bSpendZeroConfChange && !fRejectLongChains &&
         SelectCoinsMinConf(nTargetValue - nValueFromPresetInputs, 0, 1,
                            std::numeric_limits<int64_t>::max(), std::numeric_limits<int64_t>::max(), vCoins,
                            setCoinsRet, nValueRet));

    // Because SelectCoinsMinConf clears the setCoinsRet, we now add the
    // possible inputs to the coinset.
    setCoinsRet.insert(setPresetCoins.begin(), setPresetCoins.end());

    // Add preset inputs to the total value selected.
    nValueRet += nValueFromPresetInputs;

    return res;
}

bool CWallet::FundTransaction(CMutableTransaction &tx, Amount &nFeeRet,
                              bool overrideEstimatedFeeRate,
                              const CFeeRate &specificFeeRate,
                              int &nChangePosInOut, std::string &strFailReason,
                              bool includeWatching, bool lockUnspents,
                              const std::set<int> &setSubtractFeeFromOutputs,
                              bool keepReserveKey,
                              const CTxDestination &destChange) {
    std::vector<CRecipient> vecSend;

    // Turn the txout set into a CRecipient vector.
    for (size_t idx = 0; idx < tx.vout.size(); idx++) {
        const CTxOut &txOut = tx.vout[idx];
        CRecipient recipient = {txOut.scriptPubKey, txOut.nValue,
                                setSubtractFeeFromOutputs.count(idx) == 1};
        vecSend.push_back(recipient);
    }

    CCoinControl coinControl;
    coinControl.destChange = destChange;
    coinControl.fAllowOtherInputs = true;
    coinControl.fAllowWatchOnly = includeWatching;
    coinControl.fOverrideFeeRate = overrideEstimatedFeeRate;
    coinControl.nFeeRate = specificFeeRate;

    for (const CTxIn &txin : tx.vin) {
        coinControl.Select(txin.prevout);
    }

    CReserveKey reservekey(this);
    CWalletTx wtx;
    if (!CreateTransaction(vecSend, wtx, reservekey, nFeeRet, nChangePosInOut,
                           strFailReason, coinControl, false)) {
        return false;
    }

    if (nChangePosInOut != -1) {
        tx.vout.insert(tx.vout.begin() + nChangePosInOut,
                       wtx.tx->vout[nChangePosInOut]);
    }

    // Copy output sizes from new transaction; they may have had the fee
    // subtracted from them.
    for (size_t idx = 0; idx < tx.vout.size(); idx++) {
        tx.vout[idx].nValue = wtx.tx->vout[idx].nValue;
    }

    // Add new txins (keeping original txin scriptSig/order)
    for (const CTxIn &txin : wtx.tx->vin) {
        if (!coinControl.IsSelected(txin.prevout)) {
            tx.vin.push_back(txin);

            if (lockUnspents) {
                LOCK2(cs_main, cs_wallet);
                LockCoin(txin.prevout);
            }
        }
    }

    // Optionally keep the change output key.
    if (keepReserveKey) {
        reservekey.KeepKey();
    }

    return true;
}

bool CWallet::CreateTransaction(const std::vector<CRecipient> &vecSend,
                                CWalletTx &wtxNew, CReserveKey &reservekey,
                                Amount &nFeeRet, int &nChangePosInOut,
                                std::string &strFailReason,
                                const CCoinControl& coinControl, bool sign) {
    Amount nValue(0);
    int nChangePosRequest = nChangePosInOut;
    unsigned int nSubtractFeeFromAmount = 0;
    for (const auto &recipient : vecSend) {
        if (nValue < Amount(0) || recipient.nAmount < Amount(0)) {
            strFailReason = _("Transaction amounts must not be negative");
            return false;
        }

        nValue += recipient.nAmount;

        if (recipient.fSubtractFeeFromAmount) {
            nSubtractFeeFromAmount++;
        }
    }

    if (vecSend.empty()) {
        strFailReason = _("Transaction must have at least one recipient");
        return false;
    }

    wtxNew.fTimeReceivedIsTxTime = true;
    wtxNew.BindWallet(this);
    CMutableTransaction txNew;

    // Discourage fee sniping.
    //
    // For a large miner the value of the transactions in the best block and the
    // mempool can exceed the cost of deliberately attempting to mine two blocks
    // to orphan the current best block. By setting nLockTime such that only the
    // next block can include the transaction, we discourage this practice as
    // the height restricted and limited blocksize gives miners considering fee
    // sniping fewer options for pulling off this attack.
    //
    // A simple way to think about this is from the wallet's point of view we
    // always want the blockchain to move forward. By setting nLockTime this way
    // we're basically making the statement that we only want this transaction
    // to appear in the next block; we don't want to potentially encourage
    // reorgs by allowing transactions to appear at lower heights than the next
    // block in forks of the best chain.
    //
    // Of course, the subsidy is high enough, and transaction volume low enough,
    // that fee sniping isn't a problem yet, but by implementing a fix now we
    // ensure code won't be written that makes assumptions about nLockTime that
    // preclude a fix later.
    txNew.nLockTime = static_cast<uint32_t>(chainActive.Height());

    // Secondly occasionally randomly pick a nLockTime even further back, so
    // that transactions that are delayed after signing for whatever reason,
    // e.g. high-latency mix networks and some CoinJoin implementations, have
    // better privacy.
    if (GetRandInt(10) == 0) {
        txNew.nLockTime = std::max(0, (int)txNew.nLockTime - GetRandInt(100));
    }

    assert(txNew.nLockTime <= static_cast<uint32_t>(chainActive.Height()));
    assert(txNew.nLockTime < LOCKTIME_THRESHOLD);

    {
        std::set<std::pair<const CWalletTx *, uint32_t>> setCoins;
        LOCK2(cs_main, cs_wallet);

        std::vector<COutput> vAvailableCoins;
        AvailableCoins(vAvailableCoins, true, &coinControl);

        Config &config = GlobalConfig::GetConfig();

        nFeeRet = Amount(0);
        // Start with no fee and loop until there is enough fee.
        while (true) {
            nChangePosInOut = nChangePosRequest;
            txNew.vin.clear();
            txNew.vout.clear();
            wtxNew.fFromMe = true;
            bool fFirst = true;

            Amount nValueToSelect = nValue;
            if (nSubtractFeeFromAmount == 0) {
                nValueToSelect += nFeeRet;
            }

            // vouts to the payees
            for (const auto &recipient : vecSend) {
                CTxOut txout(recipient.nAmount, recipient.scriptPubKey);

                if (recipient.fSubtractFeeFromAmount) {
                    // Subtract fee equally from each selected recipient.
                    txout.nValue -= nFeeRet / int(nSubtractFeeFromAmount);

                    // First receiver pays the remainder not divisible by output
                    // count.
                    if (fFirst) {
                        fFirst = false;
                        txout.nValue -= nFeeRet % int(nSubtractFeeFromAmount);
                    }
                }

                if (txout.IsDust(dustRelayFee, IsGenesisEnabled(config, chainActive.Height() + 1))) {
                    if (recipient.fSubtractFeeFromAmount &&
                        nFeeRet > Amount(0)) {
                        if (txout.nValue < Amount(0)) {
                            strFailReason = _("The transaction amount is "
                                              "too small to pay the fee");
                        } else {
                            strFailReason =
                                _("The transaction amount is too small to "
                                  "send after the fee has been deducted");
                        }
                    } else {
                        strFailReason = _("Transaction amount too small");
                    }

                    return false;
                }

                txNew.vout.push_back(txout);
            }

            // Choose coins to use.
            Amount nValueIn(0);
            setCoins.clear();
            if (!SelectCoins(vAvailableCoins, nValueToSelect, setCoins,
                             nValueIn, &coinControl)) {
                strFailReason = _("Insufficient funds");
                return false;
            }

            for (const auto &pcoin : setCoins) {
                // The coin age after the next block (depth+1) is used instead
                // of the current, reflecting an assumption the user would
                // accept a bit more delay for a chance at a free transaction.
                // But mempool inputs might still be in the mempool, so their
                // age stays 0.
                int age = pcoin.first->GetDepthInMainChain();
                assert(age >= 0);
                if (age != 0) age += 1;
            }

            const Amount nChange = nValueIn - nValueToSelect;
            if (nChange > Amount(0)) {
                // Fill a vout to ourself.
                // TODO: pass in scriptChange instead of reservekey so change
                // transaction isn't always pay-to-bitcoin-address.
                CScript scriptChange;

                // Coin control: send change to custom address.
                if (!boost::get<CNoDestination>(&coinControl.destChange)) {
                    scriptChange =
                        GetScriptForDestination(coinControl.destChange);

                    // No coin control: send change to newly generated address.
                } else {
                    // Note: We use a new key here to keep it from being obvious
                    // which side is the change. The drawback is that by not
                    // reusing a previous key, the change may be lost if a
                    // backup is restored, if the backup doesn't have the new
                    // private key for the change. If we reused the old key, it
                    // would be possible to add code to look for and rediscover
                    // unknown transactions that were written with keys of ours
                    // to recover post-backup change.

                    // Reserve a new key pair from key pool.
                    CPubKey vchPubKey;
                    bool ret;
                    ret = reservekey.GetReservedKey(vchPubKey, true);
                    if (!ret) {
                        strFailReason = _("Keypool ran out, please call "
                                          "keypoolrefill first");
                        return false;
                    }

                    scriptChange = GetScriptForDestination(vchPubKey.GetID());
                }

                CTxOut newTxOut(nChange, scriptChange);

                // We do not move dust-change to fees, because the sender would
                // end up paying more than requested. This would be against the
                // purpose of the all-inclusive feature. So instead we raise the
                // change and deduct from the recipient.
                if (nSubtractFeeFromAmount > 0 &&
                    newTxOut.IsDust(dustRelayFee, IsGenesisEnabled(config, chainActive.Height() + 1))) {
                    Amount nDust = newTxOut.GetDustThreshold(dustRelayFee, IsGenesisEnabled(config, chainActive.Height() + 1)) -
                                   newTxOut.nValue;
                    // Raise change until no more dust.
                    newTxOut.nValue += nDust;
                    // Subtract from first recipient.
                    for (unsigned int i = 0; i < vecSend.size(); i++) {
                        if (vecSend[i].fSubtractFeeFromAmount) {
                            txNew.vout[i].nValue -= nDust;
                            if (txNew.vout[i].IsDust(dustRelayFee, IsGenesisEnabled(config, chainActive.Height() + 1))) {
                                strFailReason =
                                    _("The transaction amount is too small "
                                      "to send after the fee has been "
                                      "deducted");
                                return false;
                            }

                            break;
                        }
                    }
                }

                // Never create dust outputs; if we would, just add the dust to
                // the fee.
                if (newTxOut.IsDust(dustRelayFee, IsGenesisEnabled(config, chainActive.Height() + 1))) {
                    nChangePosInOut = -1;
                    nFeeRet += nChange;
                    reservekey.ReturnKey();
                } else {
                    if (nChangePosInOut == -1) {
                        // Insert change txn at random position:
                        nChangePosInOut = GetRandInt(txNew.vout.size() + 1);
                    } else if ((unsigned int)nChangePosInOut >
                               txNew.vout.size()) {
                        strFailReason = _("Change index out of range");
                        return false;
                    }

                    std::vector<CTxOut>::iterator position =
                        txNew.vout.begin() + nChangePosInOut;
                    txNew.vout.insert(position, newTxOut);
                }
            } else {
                nChangePosInOut = -1;
                reservekey.ReturnKey();
            }

            // Fill vin
            //
            // Note how the sequence number is set to non-maxint so that the
            // nLockTime set above actually works.
            for (const auto &coin : setCoins) {
                txNew.vin.push_back(
                    CTxIn(coin.first->GetId(), coin.second, CScript(),
                          std::numeric_limits<uint32_t>::max() - 1));
            }

            // Fill in dummy signatures for fee calculation.
            if (!DummySignTx(config, txNew, setCoins)) {
                strFailReason = _("Signing transaction failed");
                return false;
            }

            CTransaction txNewConst(txNew);
            unsigned int nBytes = txNewConst.GetTotalSize();

            // Remove scriptSigs to eliminate the fee calculation dummy
            // signatures.
            for (auto &vin : txNew.vin) {
                vin.scriptSig = CScript();
            }

            Amount nFeeNeeded =
                GetMinimumFee(nBytes, coinControl, mempool);

            if (nFeeNeeded > Amount(0) &&
                coinControl.nMinimumTotalFee > nFeeNeeded) {
                nFeeNeeded = coinControl.nMinimumTotalFee;
            }

            if (coinControl.fOverrideFeeRate) {
                nFeeNeeded = coinControl.nFeeRate.GetFee(nBytes);
            }

            // If we made it here and we aren't even able to meet the relay fee
            // on the next pass, give up because we must be at the maximum
            // allowed fee.
            Amount minFee = config.GetMinFeePerKB().GetFee(nBytes);
            if (nFeeNeeded < minFee) {
                strFailReason = _("Transaction too large for fee policy");
                return false;
            }

            if (nFeeRet >= nFeeNeeded) {
                // Reduce fee to only the needed amount if we have change output
                // to increase. This prevents potential overpayment in fees if
                // the coins selected to meet nFeeNeeded result in a transaction
                // that requires less fee than the prior iteration.
                // TODO: The case where nSubtractFeeFromAmount > 0 remains to be
                // addressed because it requires returning the fee to the payees
                // and not the change output.
                // TODO: The case where there is no change output remains to be
                // addressed so we avoid creating too small an output.
                if (nFeeRet > nFeeNeeded && nChangePosInOut != -1 &&
                    nSubtractFeeFromAmount == 0) {
                    Amount extraFeePaid = nFeeRet - nFeeNeeded;
                    std::vector<CTxOut>::iterator change_position =
                        txNew.vout.begin() + nChangePosInOut;
                    change_position->nValue += extraFeePaid;
                    nFeeRet -= extraFeePaid;
                }

                // Done, enough fee included.
                break;
            }

            // Try to reduce change to include necessary fee.
            if (nChangePosInOut != -1 && nSubtractFeeFromAmount == 0) {
                Amount additionalFeeNeeded = nFeeNeeded - nFeeRet;
                std::vector<CTxOut>::iterator change_position =
                    txNew.vout.begin() + nChangePosInOut;
                // Only reduce change if remaining amount is still a large
                // enough output.
                if (change_position->nValue >=
                    MIN_FINAL_CHANGE + additionalFeeNeeded) {
                    change_position->nValue -= additionalFeeNeeded;
                    nFeeRet += additionalFeeNeeded;
                    // Done, able to increase fee from change.
                    break;
                }
            }

            // Include more fee and try again.
            nFeeRet = nFeeNeeded;
            continue;
        }

        if (sign) {
            SigHashType sigHashType = SigHashType().withForkId();

            CTransaction txNewConst(txNew);
            int nIn = 0;
            for (const auto &coin : setCoins) {
                const CScript &scriptPubKey =
                    coin.first->tx->vout[coin.second].scriptPubKey;
                SignatureData sigdata;
                
                if (!ProduceSignature(config, true,
                        TransactionSignatureCreator(
                            this, &txNewConst, nIn,
                            coin.first->tx->vout[coin.second].nValue,
                            sigHashType),
                        IsGenesisEnabled(config, chainActive.Height() + 1), // new transaction, assume it will be mined in next block
                        coin.first->IsGenesisEnabled(),
                        scriptPubKey, 
                        sigdata)) {
                    strFailReason = _("Signing transaction failed");
                    return false;
                } else {
                    UpdateTransaction(txNew, nIn, sigdata);
                }

                nIn++;
            }
        }

        // Embed the constructed transaction data in wtxNew.
        wtxNew.SetTx(MakeTransactionRef(std::move(txNew)));

        // Limit size.
        if (CTransaction(wtxNew).GetTotalSize() >= config.GetMaxTxSize(IsGenesisEnabled(config, chainActive.Height() + 1), false)) {
            strFailReason = _("Transaction too large");
            return false;
        }
    }

    if (gArgs.GetBoolArg("-walletrejectlongchains",
                         DEFAULT_WALLET_REJECT_LONG_CHAINS)) {
        // Lastly, ensure this tx will pass the mempool's chain limits.
        CTxMemPoolEntry entry {wtxNew.tx, Amount{0}, 0, 0, false, LockPoints{}};
        size_t nLimitAncestors = GlobalConfig::GetConfig().GetLimitAncestorCount();
        size_t nLimitSecondaryMempoolAncestors = GlobalConfig::GetConfig().GetLimitSecondaryMempoolAncestorCount();

        if (!mempool.CheckAncestorLimits(
                entry, nLimitAncestors, nLimitSecondaryMempoolAncestors, std::nullopt)) {
            strFailReason = _("Transaction has too long of a mempool chain");
            return false;
        }
    }

    return true;
}

/**
 * Call after CreateTransaction unless you want to abort
 */
bool CWallet::CommitTransaction(CWalletTx &wtxNew, CReserveKey &reservekey,
                                CConnman *connman, CValidationState &state) {
    LOCK2(cs_main, cs_wallet);
    LogPrintf("CommitTransaction:\n%s", wtxNew.tx->ToString());

    // Take key pair from key pool so it won't be used again.
    reservekey.KeepKey();

    // Add tx to wallet, because if it has change it's also ours, otherwise just
    // for transaction history.
    AddToWallet(wtxNew);

    // Notify that old coins are spent.
    for (const CTxIn &txin : wtxNew.tx->vin) {
        CWalletTx &coin = mapWallet[txin.prevout.GetTxId()];
        coin.BindWallet(this);
        NotifyTransactionChanged(this, coin.GetId(), CT_UPDATED);
    }

    // Track how many getdata requests our transaction gets.
    mapRequestCount[wtxNew.GetId()] = 0;

    if (fBroadcastTransactions) {
        // Broadcast
        if (!wtxNew.SubmitTxToMempool(maxTxFee, state)) {
            LogPrintf("CommitTransaction(): Transaction cannot be "
                      "broadcast immediately, %s\n",
                      state.GetRejectReason());
            // TODO: if we expect the failure to be long term or permanent,
            // instead delete wtx from the wallet and return failure.
        } else {
            wtxNew.RelayWalletTransaction(connman);
        }
    }

    return true;
}

void CWallet::ListAccountCreditDebit(const std::string &strAccount,
                                     std::list<CAccountingEntry> &entries) {
    CWalletDB walletdb(*dbw);
    return walletdb.ListAccountCreditDebit(strAccount, entries);
}

bool CWallet::AddAccountingEntry(const CAccountingEntry &acentry) {
    CWalletDB walletdb(*dbw);
    return AddAccountingEntry(acentry, &walletdb);
}

bool CWallet::AddAccountingEntry(const CAccountingEntry &acentry,
                                 CWalletDB *pwalletdb) {
    if (!pwalletdb->WriteAccountingEntry(++nAccountingEntryNumber, acentry)) {
        return false;
    }

    laccentries.push_back(acentry);
    CAccountingEntry &entry = laccentries.back();
    wtxOrdered.insert(std::make_pair(entry.nOrderPos, TxPair(nullptr, &entry)));

    return true;
}

Amount CWallet::GetMinimumFee(unsigned int nTxBytes,
                     const CCoinControl &coin_control, const CTxMemPool &pool) {
    Amount nFeeNeeded = GetMinimumFeeRate(coin_control, pool).GetFee(nTxBytes);

    // But always obey the maximum.
    if (nFeeNeeded > maxTxFee) {
        nFeeNeeded = maxTxFee;
    }

    return nFeeNeeded;
}

CFeeRate CWallet::GetRequiredFeeRate() {
    return std::max(minTxFee, GlobalConfig::GetConfig().GetMinFeePerKB());
}

CFeeRate CWallet::GetMinimumFeeRate(
                                    const CCoinControl &coin_control,
                                    const CTxMemPool &pool) {
    CFeeRate neededFeeRate =
        (coin_control.fOverrideFeeRate && !(coin_control.nFeeRate == CFeeRate()))
            ? coin_control.nFeeRate
            : payTxFee;

    if (neededFeeRate == CFeeRate()) {
        neededFeeRate = pool.estimateFee();
        // check if we have enough mempool data for estimatefee, otherwise use fallback fee
        if (neededFeeRate == CFeeRate()) {
            neededFeeRate = fallbackFee;
        }
    }

    // Prevent user from paying a fee below minRelayTxFee or minTxFee.
    return std::max(neededFeeRate, GetRequiredFeeRate());
}


DBErrors CWallet::LoadWallet(bool &fFirstRunRet) {
    fFirstRunRet = false;
    DBErrors nLoadWalletRet = CWalletDB(*dbw, "cr+").LoadWallet(this);
    if (nLoadWalletRet == DB_NEED_REWRITE) {
        if (dbw->Rewrite("\x04pool")) {
            LOCK(cs_wallet);
            setInternalKeyPool.clear();
            setExternalKeyPool.clear();
            m_pool_key_to_index.clear();
            // Note: can't top-up keypool here, because wallet is locked.
            // User will be prompted to unlock wallet the next operation
            // that requires a new key.
        }
    }

    // This wallet is in its first run if all of these are empty
    fFirstRunRet = mapKeys.empty() && mapCryptedKeys.empty() &&
                   mapWatchKeys.empty() && setWatchOnly.empty() &&
                   mapScripts.empty();

    if (nLoadWalletRet != DB_LOAD_OK) {
        return nLoadWalletRet;
    }

    uiInterface.LoadWallet(this);

    return DB_LOAD_OK;
}

DBErrors CWallet::ZapSelectTx(std::vector<uint256> &vHashIn,
                              std::vector<uint256> &vHashOut) {
    AssertLockHeld(cs_wallet); // mapWallet
    DBErrors nZapSelectTxRet =
        CWalletDB(*dbw, "cr+").ZapSelectTx(vHashIn, vHashOut);
    for (uint256 hash : vHashOut) {
        mapWallet.erase(hash);
    }

    if (nZapSelectTxRet == DB_NEED_REWRITE) {
        if (dbw->Rewrite("\x04pool")) {
            setInternalKeyPool.clear();
            setExternalKeyPool.clear();
            m_pool_key_to_index.clear();
            // Note: can't top-up keypool here, because wallet is locked.
            // User will be prompted to unlock wallet the next operation
            // that requires a new key.
        }
    }

    if (nZapSelectTxRet != DB_LOAD_OK) {
        return nZapSelectTxRet;
    }

    MarkDirty();

    return DB_LOAD_OK;
}

DBErrors CWallet::ZapWalletTx(std::vector<CWalletTx> &vWtx) {
    DBErrors nZapWalletTxRet = CWalletDB(*dbw, "cr+").ZapWalletTx(vWtx);
    if (nZapWalletTxRet == DB_NEED_REWRITE) {
        if (dbw->Rewrite("\x04pool")) {
            LOCK(cs_wallet);
            setInternalKeyPool.clear();
            setExternalKeyPool.clear();
            m_pool_key_to_index.clear();
            // Note: can't top-up keypool here, because wallet is locked.
            // User will be prompted to unlock wallet the next operation
            // that requires a new key.
        }
    }

    if (nZapWalletTxRet != DB_LOAD_OK) {
        return nZapWalletTxRet;
    }

    return DB_LOAD_OK;
}

bool CWallet::SetAddressBook(const CTxDestination &address,
                             const std::string &strName,
                             const std::string &strPurpose) {
    bool fUpdated = false;
    {
        // mapAddressBook
        LOCK(cs_wallet);
        std::map<CTxDestination, CAddressBookData>::iterator mi =
            mapAddressBook.find(address);
        fUpdated = mi != mapAddressBook.end();
        mapAddressBook[address].name = strName;
        // Update purpose only if requested.
        if (!strPurpose.empty()) {
            mapAddressBook[address].purpose = strPurpose;
        }
    }

    NotifyAddressBookChanged(this, address, strName,
                             ::IsMine(*this, address) != ISMINE_NO, strPurpose,
                             (fUpdated ? CT_UPDATED : CT_NEW));

    if (!strPurpose.empty() &&
        !CWalletDB(*dbw).WritePurpose(address, strPurpose)) {
        return false;
    }

    return CWalletDB(*dbw).WriteName(address, strName);
}

bool CWallet::DelAddressBook(const CTxDestination &address) {
    {
        // mapAddressBook
        LOCK(cs_wallet);

        // Delete destdata tuples associated with address.
<<<<<<< HEAD
        for (const auto& item :
             mapAddressBook[address].destdata) {
            CWalletDB(*dbw).EraseDestData(address, item.first);
=======
        for (const auto &[key, dummy_value] : mapAddressBook[address].destdata) {
            CWalletDB(*dbw).EraseDestData(address, key);
>>>>>>> c44af483
        }

        mapAddressBook.erase(address);
    }

    NotifyAddressBookChanged(this, address, "",
                             ::IsMine(*this, address) != ISMINE_NO, "",
                             CT_DELETED);

    CWalletDB(*dbw).ErasePurpose(address);
    return CWalletDB(*dbw).EraseName(address);
}

const std::string &CWallet::GetAccountName(const CScript &scriptPubKey) const {
    CTxDestination address;
    if (CWallet::ExtractDestination(scriptPubKey, address) &&
        !scriptPubKey.IsKnownOpReturn()) { // we do not know how to spend coins containing OP_RETURN (for both pre and post Genesis OP_RETURNs)
        auto mi = mapAddressBook.find(address);
        if (mi != mapAddressBook.end()) {
            return mi->second.name;
        }
    }
    // A scriptPubKey that doesn't have an entry in the address book is
    // associated with the default account ("").
    const static std::string DEFAULT_ACCOUNT_NAME;
    return DEFAULT_ACCOUNT_NAME;
}

/**
 * Mark old keypool keys as used, and generate all new keys.
 */
bool CWallet::NewKeyPool() {
    LOCK(cs_wallet);
    CWalletDB walletdb(*dbw);

    for (int64_t nIndex : setInternalKeyPool) {
        walletdb.ErasePool(nIndex);
    }
    setInternalKeyPool.clear();

    for (int64_t nIndex : setExternalKeyPool) {
        walletdb.ErasePool(nIndex);
    }
    setExternalKeyPool.clear();

    m_pool_key_to_index.clear();

    if (!TopUpKeyPool()) {
        return false;
    }

    LogPrintf("CWallet::NewKeyPool rewrote keypool\n");
    return true;
}

size_t CWallet::KeypoolCountExternalKeys() {
    // setExternalKeyPool
    AssertLockHeld(cs_wallet);
    return setExternalKeyPool.size();
}

void CWallet::LoadKeyPool(int64_t nIndex, const CKeyPool &keypool) {
    AssertLockHeld(cs_wallet);
    if (keypool.fInternal) {
        setInternalKeyPool.insert(nIndex);
    } else {
        setExternalKeyPool.insert(nIndex);
    }
    m_max_keypool_index = std::max(m_max_keypool_index, nIndex);
    m_pool_key_to_index[keypool.vchPubKey.GetID()] = nIndex;

    // If no metadata exists yet, create a default with the pool key's
    // creation time. Note that this may be overwritten by actually
    // stored metadata for that key later, which is fine.
    CKeyID keyid = keypool.vchPubKey.GetID();
    if (mapKeyMetadata.count(keyid) == 0) {
        mapKeyMetadata[keyid] = CKeyMetadata(keypool.nTime);
    }
}

bool CWallet::TopUpKeyPool(unsigned int kpSize) {
    LOCK(cs_wallet);

    if (IsLocked()) {
        return false;
    }

    // Top up key pool
    unsigned int nTargetSize;
    if (kpSize > 0) {
        nTargetSize = kpSize;
    } else {
        nTargetSize = std::max<int64_t>(
            gArgs.GetArg("-keypool", DEFAULT_KEYPOOL_SIZE), 0);
    }

    // count amount of available keys (internal, external)
    // make sure the keypool of external and internal keys fits the user
    // selected target (-keypool)
    int64_t missingExternal = std::max<int64_t>(
        std::max<int64_t>(nTargetSize, 1) - setExternalKeyPool.size(), 0);
    int64_t missingInternal = std::max<int64_t>(
        std::max<int64_t>(nTargetSize, 1) - setInternalKeyPool.size(), 0);

    if (!IsHDEnabled() || !CanSupportFeature(FEATURE_HD_SPLIT)) {
        // don't create extra internal keys
        missingInternal = 0;
    }
    bool internal = false;
    CWalletDB walletdb(*dbw);
    for (int64_t i = missingInternal + missingExternal; i--;) {
        if (i < missingInternal) {
            internal = true;
        }

        // How in the hell did you use so many keys?
        assert(m_max_keypool_index < std::numeric_limits<int64_t>::max());
        int64_t index = ++m_max_keypool_index;

        CPubKey pubkey(GenerateNewKey(walletdb, internal));
        if (!walletdb.WritePool(index, CKeyPool(pubkey, internal))) {
            throw std::runtime_error(std::string(__func__) +
                                     ": writing generated key failed");
        }

        if (internal) {
            setInternalKeyPool.insert(index);
        } else {
            setExternalKeyPool.insert(index);
        }
        m_pool_key_to_index[pubkey.GetID()] = index;
    }
    if (missingInternal + missingExternal > 0) {
        LogPrintf(
            "keypool added %d keys (%d internal), size=%u (%u internal)\n",
            missingInternal + missingExternal, missingInternal,
            setInternalKeyPool.size() + setExternalKeyPool.size(),
            setInternalKeyPool.size());
    }

    return true;
}

void CWallet::ReserveKeyFromKeyPool(int64_t &nIndex, CKeyPool &keypool,
                                    bool fRequestedInternal) {
    nIndex = -1;
    keypool.vchPubKey = CPubKey();

    LOCK(cs_wallet);

    if (!IsLocked()) {
        TopUpKeyPool();
    }

    bool fReturningInternal = IsHDEnabled() &&
                              CanSupportFeature(FEATURE_HD_SPLIT) &&
                              fRequestedInternal;
    std::set<int64_t> &setKeyPool =
        fReturningInternal ? setInternalKeyPool : setExternalKeyPool;

    // Get the oldest key
    if (setKeyPool.empty()) {
        return;
    }

    CWalletDB walletdb(*dbw);

    auto it = setKeyPool.begin();
    nIndex = *it;
    setKeyPool.erase(it);
    if (!walletdb.ReadPool(nIndex, keypool)) {
        throw std::runtime_error(std::string(__func__) + ": read failed");
    }
    if (!HaveKey(keypool.vchPubKey.GetID())) {
        throw std::runtime_error(std::string(__func__) +
                                 ": unknown key in key pool");
    }
    if (keypool.fInternal != fReturningInternal) {
        throw std::runtime_error(std::string(__func__) +
                                 ": keypool entry misclassified");
    }

    assert(keypool.vchPubKey.IsValid());
    m_pool_key_to_index.erase(keypool.vchPubKey.GetID());
    LogPrintf("keypool reserve %d\n", nIndex);
}

void CWallet::KeepKey(int64_t nIndex) {
    // Remove from key pool.
    CWalletDB walletdb(*dbw);
    walletdb.ErasePool(nIndex);
    LogPrintf("keypool keep %d\n", nIndex);
}

void CWallet::ReturnKey(int64_t nIndex, bool fInternal, const CPubKey &pubkey) {
    // Return to key pool
    {
        LOCK(cs_wallet);
        if (fInternal) {
            setInternalKeyPool.insert(nIndex);
        } else {
            setExternalKeyPool.insert(nIndex);
        }
        m_pool_key_to_index[pubkey.GetID()] = nIndex;
    }

    LogPrintf("keypool return %d\n", nIndex);
}

bool CWallet::GetKeyFromPool(CPubKey &result, bool internal) {
    CKeyPool keypool;
    LOCK(cs_wallet);
    int64_t nIndex = 0;
    ReserveKeyFromKeyPool(nIndex, keypool, internal);
    if (nIndex == -1) {
        if (IsLocked()) {
            return false;
        }
        CWalletDB walletdb(*dbw);
        result = GenerateNewKey(walletdb, internal);
        return true;
    }

    KeepKey(nIndex);
    result = keypool.vchPubKey;

    return true;
}

static int64_t GetOldestKeyTimeInPool(const std::set<int64_t> &setKeyPool,
                                      CWalletDB &walletdb) {
    if (setKeyPool.empty()) {
        return GetTime();
    }

    CKeyPool keypool;
    int64_t nIndex = *(setKeyPool.begin());
    if (!walletdb.ReadPool(nIndex, keypool)) {
        throw std::runtime_error(std::string(__func__) +
                                 ": read oldest key in keypool failed");
    }

    assert(keypool.vchPubKey.IsValid());
    return keypool.nTime;
}

int64_t CWallet::GetOldestKeyPoolTime() {
    LOCK(cs_wallet);

    CWalletDB walletdb(*dbw);

    // load oldest key from keypool, get time and return
    int64_t oldestKey = GetOldestKeyTimeInPool(setExternalKeyPool, walletdb);
    if (IsHDEnabled() && CanSupportFeature(FEATURE_HD_SPLIT)) {
        oldestKey = std::max(
            GetOldestKeyTimeInPool(setInternalKeyPool, walletdb), oldestKey);
    }

    return oldestKey;
}

std::map<CTxDestination, Amount> CWallet::GetAddressBalances() {
    std::map<CTxDestination, Amount> balances;

    LOCK(cs_wallet);
    for (std::pair<uint256, CWalletTx> walletEntry : mapWallet) {
        CWalletTx *pcoin = &walletEntry.second;

        if (!pcoin->IsTrusted()) {
            continue;
        }

        if (pcoin->IsCoinBase() && pcoin->GetBlocksToMaturity() > 0) {
            continue;
        }

        int nDepth = pcoin->GetDepthInMainChain();
        if (nDepth < (pcoin->IsFromMe(ISMINE_ALL) ? 0 : 1)) {
            continue;
        }

        for (unsigned int i = 0; i < pcoin->tx->vout.size(); i++) {
            CTxDestination addr;
            if (!IsMine(pcoin->tx->vout[i])) {
                continue;
            }

            if (!CWallet::ExtractDestination(pcoin->tx->vout[i].scriptPubKey, addr)) {
                continue;
            }

            Amount n = IsSpent(walletEntry.first, i)
                           ? Amount(0)
                           : pcoin->tx->vout[i].nValue;

            if (!balances.count(addr)) balances[addr] = Amount(0);
            balances[addr] += n;
        }
    }

    return balances;
}

std::set<std::set<CTxDestination>> CWallet::GetAddressGroupings() {
    // mapWallet
    AssertLockHeld(cs_wallet);
    std::set<std::set<CTxDestination>> groupings;
    std::set<CTxDestination> grouping;

    for (std::pair<uint256, CWalletTx> walletEntry : mapWallet) {
        CWalletTx *pcoin = &walletEntry.second;

        if (pcoin->tx->vin.size() > 0) {
            bool any_mine = false;
            // Group all input addresses with each other.
            for (CTxIn txin : pcoin->tx->vin) {
                CTxDestination address;
                // If this input isn't mine, ignore it.
                if (!IsMine(txin)) {
                    continue;
                }

                if (!CWallet::ExtractDestination(mapWallet[txin.prevout.GetTxId()]
                                            .tx->vout[txin.prevout.GetN()]
                                            .scriptPubKey,
                                        address)) {
                    continue;
                }

                grouping.insert(address);
                any_mine = true;
            }

            // Group change with input addresses.
            if (any_mine) {
                for (CTxOut txout : pcoin->tx->vout) {
                    if (IsChange(txout)) {
                        CTxDestination txoutAddr;
                        if (!CWallet::ExtractDestination(txout.scriptPubKey,
                                                txoutAddr)) {
                            continue;
                        }

                        grouping.insert(txoutAddr);
                    }
                }
            }

            if (grouping.size() > 0) {
                groupings.insert(grouping);
                grouping.clear();
            }
        }

        // Group lone addrs by themselves.
        for (unsigned int i = 0; i < pcoin->tx->vout.size(); i++)
            if (IsMine(pcoin->tx->vout[i])) {
                CTxDestination address;
                if (!CWallet::ExtractDestination(pcoin->tx->vout[i].scriptPubKey,
                                        address)) {
                    continue;
                }

                grouping.insert(address);
                groupings.insert(grouping);
                grouping.clear();
            }
    }

    // A set of pointers to groups of addresses.
    std::set<std::set<CTxDestination> *> uniqueGroupings;
    // Map addresses to the unique group containing it.
    std::map<CTxDestination, std::set<CTxDestination> *> setmap;
    for (std::set<CTxDestination> _grouping : groupings) {
        // Make a set of all the groups hit by this new group.
        std::set<std::set<CTxDestination> *> hits;
        std::map<CTxDestination, std::set<CTxDestination> *>::iterator it;
        for (CTxDestination address : _grouping) {
            if ((it = setmap.find(address)) != setmap.end())
                hits.insert((*it).second);
        }

        // Merge all hit groups into a new single group and delete old groups.
        std::set<CTxDestination> *merged =
            new std::set<CTxDestination>(_grouping);
        for (std::set<CTxDestination> *hit : hits) {
            merged->insert(hit->begin(), hit->end());
            uniqueGroupings.erase(hit);
            delete hit;
        }
        uniqueGroupings.insert(merged);

        // Update setmap.
        for (CTxDestination element : *merged) {
            setmap[element] = merged;
        }
    }

    std::set<std::set<CTxDestination>> ret;
    for (std::set<CTxDestination> *uniqueGrouping : uniqueGroupings) {
        ret.insert(*uniqueGrouping);
        delete uniqueGrouping;
    }

    return ret;
}

std::set<CTxDestination>
CWallet::GetAccountAddresses(const std::string &strAccount) const {
    LOCK(cs_wallet);
    std::set<CTxDestination> result;
<<<<<<< HEAD
    for (const auto& item :
         mapAddressBook) {
        const CTxDestination &address = item.first;
        const std::string &strName = item.second.name;
        if (strName == strAccount) {
=======
    for (const auto &[address, account]: mapAddressBook) {
        if (account.name == strAccount) {
>>>>>>> c44af483
            result.insert(address);
        }
    }

    return result;
}

bool CReserveKey::GetReservedKey(CPubKey &pubkey, bool internal) {
    if (nIndex == -1) {
        CKeyPool keypool;
        pwallet->ReserveKeyFromKeyPool(nIndex, keypool, internal);
        if (nIndex != -1) {
            vchPubKey = keypool.vchPubKey;
        } else {
            return false;
        }
        fInternal = keypool.fInternal;
    }

    assert(vchPubKey.IsValid());
    pubkey = vchPubKey;
    return true;
}

void CReserveKey::KeepKey() {
    if (nIndex != -1) {
        pwallet->KeepKey(nIndex);
    }

    nIndex = -1;
    vchPubKey = CPubKey();
}

void CReserveKey::ReturnKey() {
    if (nIndex != -1) {
        pwallet->ReturnKey(nIndex, fInternal, vchPubKey);
    }
    nIndex = -1;
    vchPubKey = CPubKey();
}

void CWallet::MarkReserveKeysAsUsed(int64_t keypool_id) {
    AssertLockHeld(cs_wallet);
    bool internal = setInternalKeyPool.count(keypool_id);
    if (!internal) assert(setExternalKeyPool.count(keypool_id));
    std::set<int64_t> *setKeyPool =
        internal ? &setInternalKeyPool : &setExternalKeyPool;
    auto it = setKeyPool->begin();

    CWalletDB walletdb(*dbw);
    while (it != std::end(*setKeyPool)) {
        const int64_t &index = *(it);
        if (index > keypool_id) {
            // set*KeyPool is ordered
            break;
        }

        CKeyPool keypool;
        if (walletdb.ReadPool(index, keypool)) {
            // TODO: This should be unnecessary
            m_pool_key_to_index.erase(keypool.vchPubKey.GetID());
        }
        walletdb.ErasePool(index);
        it = setKeyPool->erase(it);
    }
}

bool CWallet::HasUnusedKeys(size_t min_keys) const {
    return setExternalKeyPool.size() >= min_keys &&
           (setInternalKeyPool.size() >= min_keys ||
            !CanSupportFeature(FEATURE_HD_SPLIT));
}

void CWallet::GetScriptForMining(std::shared_ptr<CReserveScript> &script) {
    std::shared_ptr<CReserveKey> rKey = std::make_shared<CReserveKey>(this);
    CPubKey pubkey;
    if (!rKey->GetReservedKey(pubkey)) {
        return;
    }

    script = rKey;
    script->reserveScript = CScript() << ToByteVector(pubkey) << OP_CHECKSIG;
}

void CWallet::LockCoin(const COutPoint &output) {
    // setLockedCoins
    AssertLockHeld(cs_wallet);
    setLockedCoins.insert(output);
}

void CWallet::UnlockCoin(const COutPoint &output) {
    // setLockedCoins
    AssertLockHeld(cs_wallet);
    setLockedCoins.erase(output);
}

void CWallet::UnlockAllCoins() {
    // setLockedCoins
    AssertLockHeld(cs_wallet);
    setLockedCoins.clear();
}

bool CWallet::IsLockedCoin(uint256 hash, unsigned int n) const {
    // setLockedCoins
    AssertLockHeld(cs_wallet);
    COutPoint outpt(hash, n);

    return setLockedCoins.count(outpt) > 0;
}

void CWallet::ListLockedCoins(std::vector<COutPoint> &vOutpts) {
    // setLockedCoins
    AssertLockHeld(cs_wallet);
    for (std::set<COutPoint>::iterator it = setLockedCoins.begin();
         it != setLockedCoins.end(); it++) {
        COutPoint outpt = (*it);
        vOutpts.push_back(outpt);
    }
}

/** @} */ // end of Actions

void CWallet::GetKeyBirthTimes(
    std::map<CTxDestination, int64_t> &mapKeyBirth) const {
    // mapKeyMetadata
    AssertLockHeld(cs_wallet);
    mapKeyBirth.clear();

    // Get birth times for keys with metadata.
    for (const auto &entry : mapKeyMetadata) {
        if (entry.second.nCreateTime) {
            mapKeyBirth[entry.first] = entry.second.nCreateTime;
        }
    }

    // Map in which we'll infer heights of other keys the tip can be
    // reorganized; use a 144-block safety margin.
    CBlockIndex *pindexMax =
        chainActive[std::max(0, chainActive.Height() - 144)];
    std::map<CKeyID, CBlockIndex *> mapKeyFirstBlock;
    std::set<CKeyID> setKeys;
    GetKeys(setKeys);
    for (const CKeyID &keyid : setKeys) {
        if (mapKeyBirth.count(keyid) == 0) {
            mapKeyFirstBlock[keyid] = pindexMax;
        }
    }
    setKeys.clear();

    // If there are no such keys, we're done.
    if (mapKeyFirstBlock.empty()) {
        return;
    }

    // Find first block that affects those keys, if there are any left.
    std::vector<CKeyID> vAffected;
    for (std::map<uint256, CWalletTx>::const_iterator it = mapWallet.begin();
         it != mapWallet.end(); it++) {
        // Iterate over all wallet transactions...
        const CWalletTx &wtx = (*it).second;
        BlockMap::const_iterator blit = mapBlockIndex.find(wtx.hashBlock);
        if (blit != mapBlockIndex.end() && chainActive.Contains(blit->second)) {
            // ... which are already in a block.
            int32_t nHeight = blit->second->nHeight;
            for (const CTxOut &txout : wtx.tx->vout) {
                // Iterate over all their outputs...
                CAffectedKeysVisitor(*this, vAffected)
                    .Process(txout.scriptPubKey);
                for (const CKeyID &keyid : vAffected) {
                    // ... and all their affected keys.
                    std::map<CKeyID, CBlockIndex *>::iterator rit =
                        mapKeyFirstBlock.find(keyid);
                    if (rit != mapKeyFirstBlock.end() &&
                        nHeight < rit->second->nHeight) {
                        rit->second = blit->second;
                    }
                }
                vAffected.clear();
            }
        }
    }

    // Extract block timestamps for those keys.
    for (std::map<CKeyID, CBlockIndex *>::const_iterator it =
             mapKeyFirstBlock.begin();
         it != mapKeyFirstBlock.end(); it++) {
        // Block times can be 2h off.
        mapKeyBirth[it->first] = it->second->GetBlockTime() - TIMESTAMP_WINDOW;
    }
}

/**
 * Compute smart timestamp for a transaction being added to the wallet.
 *
 * Logic:
 * - If sending a transaction, assign its timestamp to the current time.
 * - If receiving a transaction outside a block, assign its timestamp to the
 *   current time.
 * - If receiving a block with a future timestamp, assign all its (not already
 *   known) transactions' timestamps to the current time.
 * - If receiving a block with a past timestamp, before the most recent known
 *   transaction (that we care about), assign all its (not already known)
 *   transactions' timestamps to the same timestamp as that most-recent-known
 *   transaction.
 * - If receiving a block with a past timestamp, but after the most recent known
 *   transaction, assign all its (not already known) transactions' timestamps to
 *   the block time.
 *
 * For more information see CWalletTx::nTimeSmart,
 * https://bitcointalk.org/?topic=54527, or
 * https://github.com/bitcoin/bitcoin/pull/1393.
 */
unsigned int CWallet::ComputeTimeSmart(const CWalletTx &wtx) const {
    unsigned int nTimeSmart = wtx.nTimeReceived;
    if (!wtx.hashUnset()) {
        if (mapBlockIndex.count(wtx.hashBlock)) {
            int64_t latestNow = wtx.nTimeReceived;
            int64_t latestEntry = 0;

            // Tolerate times up to the last timestamp in the wallet not more
            // than 5 minutes into the future
            int64_t latestTolerated = latestNow + 300;
            const TxItems &txOrdered = wtxOrdered;
            for (auto it = txOrdered.rbegin(); it != txOrdered.rend(); ++it) {
                CWalletTx *const pwtx = it->second.first;
                if (pwtx == &wtx) {
                    continue;
                }
                CAccountingEntry *const pacentry = it->second.second;
                int64_t nSmartTime;
                if (pwtx) {
                    nSmartTime = pwtx->nTimeSmart;
                    if (!nSmartTime) {
                        nSmartTime = pwtx->nTimeReceived;
                    }
                } else {
                    nSmartTime = pacentry->nTime;
                }
                if (nSmartTime <= latestTolerated) {
                    latestEntry = nSmartTime;
                    if (nSmartTime > latestNow) {
                        latestNow = nSmartTime;
                    }
                    break;
                }
            }

            int64_t blocktime = mapBlockIndex[wtx.hashBlock]->GetBlockTime();
            nTimeSmart = std::max(latestEntry, std::min(blocktime, latestNow));
        } else {
            LogPrintf("%s: found %s in block %s not in index\n", __func__,
                      wtx.GetId().ToString(), wtx.hashBlock.ToString());
        }
    }
    return nTimeSmart;
}

bool CWallet::AddDestData(const CTxDestination &dest, const std::string &key,
                          const std::string &value) {
    if (boost::get<CNoDestination>(&dest)) {
        return false;
    }

    mapAddressBook[dest].destdata.insert(std::make_pair(key, value));
    return CWalletDB(*dbw).WriteDestData(dest, key, value);
}

bool CWallet::EraseDestData(const CTxDestination &dest,
                            const std::string &key) {
    if (!mapAddressBook[dest].destdata.erase(key)) {
        return false;
    }

    return CWalletDB(*dbw).EraseDestData(dest, key);
}

bool CWallet::LoadDestData(const CTxDestination &dest, const std::string &key,
                           const std::string &value) {
    mapAddressBook[dest].destdata.insert(std::make_pair(key, value));
    return true;
}

bool CWallet::GetDestData(const CTxDestination &dest, const std::string &key,
                          std::string *value) const {
    std::map<CTxDestination, CAddressBookData>::const_iterator i =
        mapAddressBook.find(dest);
    if (i != mapAddressBook.end()) {
        CAddressBookData::StringMap::const_iterator j =
            i->second.destdata.find(key);
        if (j != i->second.destdata.end()) {
            if (value) {
                *value = j->second;
            }

            return true;
        }
    }

    return false;
}

std::string CWallet::GetWalletHelpString(bool showDebug) {
    std::string strUsage = HelpMessageGroup(_("Wallet options:"));
    strUsage += HelpMessageOpt(
        "-disablewallet",
        _("Do not load the wallet and disable wallet RPC calls"));
    strUsage += HelpMessageOpt(
        "-keypool=<n>", strprintf(_("Set key pool size to <n> (default: %u)"),
                                  DEFAULT_KEYPOOL_SIZE));
    strUsage += HelpMessageOpt(
        "-fallbackfee=<amt>",
        strprintf(_("A fee rate (in %s/kB) that will be used when fee "
                    "estimation has insufficient data (default: %s)"),
                  CURRENCY_UNIT, FormatMoney(DEFAULT_FALLBACK_FEE)));
    strUsage += HelpMessageOpt(
        "-mintxfee=<amt>",
        strprintf(_("Fees (in %s/kB) smaller than this are considered zero fee "
                    "for transaction creation (default: %s)"),
                  CURRENCY_UNIT, FormatMoney(DEFAULT_TRANSACTION_MINFEE)));
    strUsage += HelpMessageOpt(
        "-paytxfee=<amt>",
        strprintf(
            _("Fee (in %s/kB) to add to transactions you send (default: %s)"),
            CURRENCY_UNIT, FormatMoney(payTxFee.GetFeePerK())));
    strUsage += HelpMessageOpt(
        "-rescan",
        _("Rescan the block chain for missing wallet transactions on startup"));
    strUsage += HelpMessageOpt(
        "-salvagewallet",
        _("Attempt to recover private keys from a corrupt wallet on startup"));

    strUsage +=
        HelpMessageOpt("-spendzeroconfchange",
                       strprintf(_("Spend unconfirmed change when sending "
                                   "transactions (default: %d)"),
                                 DEFAULT_SPEND_ZEROCONF_CHANGE));
    strUsage += HelpMessageOpt(
        "-usehd",
        _("Use hierarchical deterministic key generation (HD) after BIP32. "
          "Only has effect during wallet creation/first start") +
            " " + strprintf(_("(default: %d)"), DEFAULT_USE_HD_WALLET));
    strUsage += HelpMessageOpt("-upgradewallet",
                               _("Upgrade wallet to latest format on startup"));
    strUsage +=
        HelpMessageOpt("-wallet=<file>",
                       _("Specify wallet file (within data directory)") + " " +
                           strprintf(_("(default: %s)"), DEFAULT_WALLET_DAT));
    strUsage += HelpMessageOpt(
        "-walletbroadcast",
        _("Make the wallet broadcast transactions") + " " +
            strprintf(_("(default: %d)"), DEFAULT_WALLETBROADCAST));
    strUsage += HelpMessageOpt("-walletnotify=<cmd>",
                               _("Execute command when a wallet transaction "
                                 "changes (%s in cmd is replaced by TxID)"));
    strUsage += HelpMessageOpt(
        "-zapwallettxes=<mode>",
        _("Delete all wallet transactions and only recover those parts of the "
          "blockchain through -rescan on startup") +
            " " + _("(1 = keep tx meta data e.g. account owner and payment "
                    "request information, 2 = drop tx meta data)"));

    if (showDebug) {
        strUsage += HelpMessageGroup(_("Wallet debugging/testing options:"));

        strUsage += HelpMessageOpt(
            "-dblogsize=<n>",
            strprintf("Flush wallet database activity from memory to disk log "
                      "every <n> megabytes (default: %u). "
                      "The value may be given in megabytes or with unit (B, KiB, MiB, GiB).",
                      DEFAULT_WALLET_DBLOGSIZE));
        strUsage += HelpMessageOpt(
            "-flushwallet",
            strprintf("Run a thread to flush wallet periodically (default: %d)",
                      DEFAULT_FLUSHWALLET));
        strUsage += HelpMessageOpt(
            "-privdb", strprintf("Sets the DB_PRIVATE flag in the wallet db "
                                 "environment (default: %d)",
                                 DEFAULT_WALLET_PRIVDB));
        strUsage += HelpMessageOpt(
            "-walletrejectlongchains",
            strprintf(_("Wallet will not create transactions that violate "
                        "mempool chain limits (default: %d)"),
                      DEFAULT_WALLET_REJECT_LONG_CHAINS));
    }

    return strUsage;
}

CWallet *CWallet::CreateWalletFromFile(const CChainParams &chainParams,
                                       const std::string walletFile) {
    // Needed to restore wallet transaction meta data after -zapwallettxes
    std::vector<CWalletTx> vWtx;

    if (gArgs.GetBoolArg("-zapwallettxes", false)) {
        uiInterface.InitMessage(_("Zapping all transactions from wallet..."));

        std::unique_ptr<CWalletDBWrapper> dbw(
            new CWalletDBWrapper(&bitdb, walletFile));
        CWallet *tempWallet = new CWallet(chainParams, std::move(dbw));
        DBErrors nZapWalletRet = tempWallet->ZapWalletTx(vWtx);
        if (nZapWalletRet != DB_LOAD_OK) {
            InitError(
                strprintf(_("Error loading %s: Wallet corrupted"), walletFile));
            return nullptr;
        }

        delete tempWallet;
        tempWallet = nullptr;
    }

    uiInterface.InitMessage(_("Loading wallet..."));

    int64_t nStart = GetTimeMillis();
    bool fFirstRun = true;
    std::unique_ptr<CWalletDBWrapper> dbw(
        new CWalletDBWrapper(&bitdb, walletFile));
    CWallet *walletInstance = new CWallet(chainParams, std::move(dbw));
    DBErrors nLoadWalletRet = walletInstance->LoadWallet(fFirstRun);
    if (nLoadWalletRet != DB_LOAD_OK) {
        if (nLoadWalletRet == DB_CORRUPT) {
            InitError(
                strprintf(_("Error loading %s: Wallet corrupted"), walletFile));
            return nullptr;
        }

        if (nLoadWalletRet == DB_NONCRITICAL_ERROR) {
            InitWarning(strprintf(
                _("Error reading %s! All keys read correctly, but transaction "
                  "data"
                  " or address book entries might be missing or incorrect."),
                walletFile));
        } else if (nLoadWalletRet == DB_TOO_NEW) {
            InitError(strprintf(
                _("Error loading %s: Wallet requires newer version of %s"),
                walletFile, _(PACKAGE_NAME)));
            return nullptr;
        } else if (nLoadWalletRet == DB_NEED_REWRITE) {
            InitError(strprintf(
                _("Wallet needed to be rewritten: restart %s to complete"),
                _(PACKAGE_NAME)));
            return nullptr;
        } else {
            InitError(strprintf(_("Error loading %s"), walletFile));
            return nullptr;
        }
    }

    if (gArgs.GetBoolArg("-upgradewallet", fFirstRun)) {
        int nMaxVersion = gArgs.GetArg("-upgradewallet", 0);
        // The -upgradewallet without argument case
        if (nMaxVersion == 0) {
            LogPrintf("Performing wallet upgrade to %i\n", FEATURE_LATEST);
            nMaxVersion = CLIENT_VERSION;
            // permanently upgrade the wallet immediately
            walletInstance->SetMinVersion(FEATURE_LATEST);
        } else {
            LogPrintf("Allowing wallet upgrade up to %i\n", nMaxVersion);
        }

        if (nMaxVersion < walletInstance->GetVersion()) {
            InitError(_("Cannot downgrade wallet"));
            return nullptr;
        }

        walletInstance->SetMaxVersion(nMaxVersion);
    }

    if (fFirstRun) {
        // Create new keyUser and set as default key.
        if (gArgs.GetBoolArg("-usehd", DEFAULT_USE_HD_WALLET) &&
            !walletInstance->IsHDEnabled()) {

            // Ensure this wallet.dat can only be opened by clients supporting
            // HD with chain split.
            walletInstance->SetMinVersion(FEATURE_HD_SPLIT);

            // Generate a new master key.
            CPubKey masterPubKey = walletInstance->GenerateNewHDMasterKey();
            if (!walletInstance->SetHDMasterKey(masterPubKey)) {
                throw std::runtime_error(std::string(__func__) +
                                         ": Storing master key failed");
            }
        }

        // Top up the keypool
        if (!walletInstance->TopUpKeyPool()) {
            InitError(_("Unable to generate initial keys") += "\n");
            return nullptr;
        }

        walletInstance->SetBestChain(chainActive.GetLocator());
    } else if (gArgs.IsArgSet("-usehd")) {
        bool useHD = gArgs.GetBoolArg("-usehd", DEFAULT_USE_HD_WALLET);
        if (walletInstance->IsHDEnabled() && !useHD) {
            InitError(strprintf(_("Error loading %s: You can't disable HD on a "
                                  "already existing HD wallet"),
                                walletFile));
            return nullptr;
        }

        if (!walletInstance->IsHDEnabled() && useHD) {
            InitError(strprintf(_("Error loading %s: You can't enable HD on a "
                                  "already existing non-HD wallet"),
                                walletFile));
            return nullptr;
        }
    }

    LogPrintf(" wallet      %15dms\n", GetTimeMillis() - nStart);

    RegisterValidationInterface(walletInstance);

    // Try to top up keypool. No-op if the wallet is locked.
    walletInstance->TopUpKeyPool();

    LOCK(cs_main);

    CBlockIndex *pindexRescan = chainActive.Genesis();
    if (!gArgs.GetBoolArg("-rescan", false)) {
        CWalletDB walletdb(*walletInstance->dbw);
        CBlockLocator locator;
        if (walletdb.ReadBestBlock(locator)) {
            pindexRescan = FindForkInGlobalIndex(chainActive, locator);
        }
    }

    if (chainActive.Tip() && chainActive.Tip() != pindexRescan) {
        // We can't rescan beyond non-pruned blocks, stop and throw an error.
        // This might happen if a user uses a old wallet within a pruned node or
        // if he ran -disablewallet for a longer time, then decided to
        // re-enable.
        if (fPruneMode) {
            CBlockIndex *block = chainActive.Tip();
            while (block && block->pprev && block->pprev->nStatus.hasData() &&
                   block->pprev->nTx > 0 && pindexRescan != block) {
                block = block->pprev;
            }

            if (pindexRescan != block) {
                InitError(_("Prune: last wallet synchronisation goes beyond "
                            "pruned data. You need to -reindex (download the "
                            "whole blockchain again in case of pruned node)"));
                return nullptr;
            }
        }

        uiInterface.InitMessage(_("Rescanning..."));
        LogPrintf("Rescanning last %i blocks (from block %i)...\n",
                  chainActive.Height() - pindexRescan->nHeight,
                  pindexRescan->nHeight);
        nStart = GetTimeMillis();
        walletInstance->ScanForWalletTransactions(pindexRescan, true);
        LogPrintf(" rescan      %15dms\n", GetTimeMillis() - nStart);
        walletInstance->SetBestChain(chainActive.GetLocator());
        walletInstance->dbw->IncrementUpdateCounter();

        // Restore wallet transaction metadata after -zapwallettxes=1
        if (gArgs.GetBoolArg("-zapwallettxes", false) &&
            gArgs.GetArg("-zapwallettxes", "1") != "2") {
            CWalletDB walletdb(*walletInstance->dbw);

            for (const CWalletTx &wtxOld : vWtx) {
                uint256 txid = wtxOld.GetId();
                std::map<uint256, CWalletTx>::iterator mi =
                    walletInstance->mapWallet.find(txid);
                if (mi != walletInstance->mapWallet.end()) {
                    const CWalletTx *copyFrom = &wtxOld;
                    CWalletTx *copyTo = &mi->second;
                    copyTo->mapValue = copyFrom->mapValue;
                    copyTo->vOrderForm = copyFrom->vOrderForm;
                    copyTo->nTimeReceived = copyFrom->nTimeReceived;
                    copyTo->nTimeSmart = copyFrom->nTimeSmart;
                    copyTo->fFromMe = copyFrom->fFromMe;
                    copyTo->strFromAccount = copyFrom->strFromAccount;
                    copyTo->nOrderPos = copyFrom->nOrderPos;
                    walletdb.WriteTx(*copyTo);
                }
            }
        }
    }

    walletInstance->SetBroadcastTransactions(
        gArgs.GetBoolArg("-walletbroadcast", DEFAULT_WALLETBROADCAST));

    LOCK(walletInstance->cs_wallet);
    LogPrintf("setKeyPool.size() = %u\n", walletInstance->GetKeyPoolSize());
    LogPrintf("mapWallet.size() = %u\n", walletInstance->mapWallet.size());
    LogPrintf("mapAddressBook.size() = %u\n",
              walletInstance->mapAddressBook.size());

    return walletInstance;
}

bool CWallet::InitLoadWallet(const CChainParams &chainParams) {
    if (gArgs.GetBoolArg("-disablewallet", DEFAULT_DISABLE_WALLET)) {
        LogPrintf("Wallet disabled!\n");
        return true;
    }

    for (const std::string &walletFile : gArgs.GetArgs("-wallet")) {
        CWallet *const pwallet = CreateWalletFromFile(chainParams, walletFile);
        if (!pwallet) {
            return false;
        }
        vpwallets.push_back(pwallet);
    }

    return true;
}

std::atomic<bool> CWallet::fFlushScheduled(false);

void CWallet::postInitProcess(CScheduler &scheduler) {
    // Add wallet transactions that aren't already in a block to mempool.
    // Do this here as mempool requires genesis block to be loaded.
    ReacceptWalletTransactions();

    // Run a thread to flush wallet periodically.
    if (!CWallet::fFlushScheduled.exchange(true)) {
        scheduler.scheduleEvery(MaybeCompactWalletDB, 500);
    }
}

bool CWallet::ParameterInteraction() {
    CFeeRate minRelayTxFee = GlobalConfig::GetConfig().GetMinFeePerKB();

    gArgs.SoftSetArg("-wallet", DEFAULT_WALLET_DAT);
    const bool is_multiwallet = gArgs.GetArgs("-wallet").size() > 1;

    if (gArgs.GetBoolArg("-disablewallet", DEFAULT_DISABLE_WALLET)) {
        return true;
    }

    if (gArgs.GetBoolArg("-blocksonly", DEFAULT_BLOCKSONLY) &&
        gArgs.SoftSetBoolArg("-walletbroadcast", false)) {
        LogPrintf("%s: parameter interaction: -blocksonly=1 -> setting "
                  "-walletbroadcast=0\n",
                  __func__);
    }

    if (gArgs.GetBoolArg("-salvagewallet", false) &&
        gArgs.SoftSetBoolArg("-rescan", true)) {
        if (is_multiwallet) {
            return InitError(
                strprintf("%s is only allowed with a single wallet file",
                          "-salvagewallet"));
        }
        // Rewrite just private keys: rescan to find transactions
        LogPrintf("%s: parameter interaction: -salvagewallet=1 -> setting "
                  "-rescan=1\n",
                  __func__);
    }

    int zapwallettxes = gArgs.GetArg("-zapwallettxes", 0);
    // -zapwallettxes implies dropping the mempool on startup
    if (zapwallettxes != 0 && gArgs.SoftSetBoolArg("-persistmempool", false)) {
        LogPrintf("%s: parameter interaction: -zapwallettxes=%s -> setting "
                  "-persistmempool=0\n",
                  __func__, zapwallettxes);
    }

    // -zapwallettxes implies a rescan
    if (zapwallettxes != 0) {
        if (is_multiwallet) {
            return InitError(
                strprintf("%s is only allowed with a single wallet file",
                          "-zapwallettxes"));
        }
        if (gArgs.SoftSetBoolArg("-rescan", true)) {
            LogPrintf("%s: parameter interaction: -zapwallettxes=%s -> setting "
                      "-rescan=1\n",
                      __func__, zapwallettxes);
        }
        LogPrintf("%s: parameter interaction: -zapwallettxes=<mode> -> setting "
                  "-rescan=1\n",
                  __func__);
    }

    if (is_multiwallet) {
        if (gArgs.GetBoolArg("-upgradewallet", false)) {
            return InitError(
                strprintf("%s is only allowed with a single wallet file",
                          "-upgradewallet"));
        }
    }

    if (gArgs.GetBoolArg("-sysperms", false)) {
        return InitError("-sysperms is not allowed in combination with enabled "
                         "wallet functionality");
    }

    if (gArgs.GetArg("-prune", 0) && gArgs.GetBoolArg("-rescan", false)) {
        return InitError(
            _("Rescans are not possible in pruned mode. You will need to use "
              "-reindex which will download the whole blockchain again."));
    }

    if (minRelayTxFee.GetFeePerK() > HIGH_TX_FEE_PER_KB) {
        InitWarning(
            AmountHighWarn("-minrelaytxfee") + " " +
            _("The wallet will avoid paying less than the minimum relay fee."));
    }

    if (gArgs.IsArgSet("-mintxfee")) {
        Amount n(0);
        auto parsed = ParseMoney(gArgs.GetArg("-mintxfee", ""), n);
        if (!parsed || Amount(0) == n) {
            return InitError(
                AmountErrMsg("mintxfee", gArgs.GetArg("-mintxfee", "")));
        }

        if (n > HIGH_TX_FEE_PER_KB) {
            InitWarning(AmountHighWarn("-mintxfee") + " " +
                        _("This is the minimum transaction fee you pay on "
                          "every transaction."));
        }

        CWallet::minTxFee = CFeeRate(n);
    }

    if (gArgs.IsArgSet("-fallbackfee")) {
        Amount nFeePerK(0);
        if (!ParseMoney(gArgs.GetArg("-fallbackfee", ""), nFeePerK)) {
            return InitError(
                strprintf(_("Invalid amount for -fallbackfee=<amount>: '%s'"),
                          gArgs.GetArg("-fallbackfee", "")));
        }

        if (nFeePerK > HIGH_TX_FEE_PER_KB) {
            InitWarning(AmountHighWarn("-fallbackfee") + " " +
                        _("This is the transaction fee you may pay when fee "
                          "estimates are not available."));
        }

        CWallet::fallbackFee = CFeeRate(nFeePerK);
    }

    if (gArgs.IsArgSet("-paytxfee")) {
        Amount nFeePerK(0);
        if (!ParseMoney(gArgs.GetArg("-paytxfee", ""), nFeePerK)) {
            return InitError(
                AmountErrMsg("paytxfee", gArgs.GetArg("-paytxfee", "")));
        }

        if (nFeePerK > HIGH_TX_FEE_PER_KB) {
            InitWarning(AmountHighWarn("-paytxfee") + " " +
                        _("This is the transaction fee you will pay if you "
                          "send a transaction."));
        }

        payTxFee = CFeeRate(nFeePerK, 1000);
        if (payTxFee < minRelayTxFee) {
            return InitError(strprintf(
                _("Invalid amount for -paytxfee=<amount>: '%s' (must "
                  "be at least %s)"),
                gArgs.GetArg("-paytxfee", ""), minRelayTxFee.ToString()));
        }
    }

    if (gArgs.IsArgSet("-maxtxfee")) {
        Amount nMaxFee(0);
        if (!ParseMoney(gArgs.GetArg("-maxtxfee", ""), nMaxFee)) {
            return InitError(
                AmountErrMsg("maxtxfee", gArgs.GetArg("-maxtxfee", "")));
        }

        if (nMaxFee > HIGH_MAX_TX_FEE) {
            InitWarning(_("-maxtxfee is set very high! Fees this large could "
                          "be paid on a single transaction."));
        }

        maxTxFee = nMaxFee;
        if (CFeeRate(maxTxFee, 1000) < minRelayTxFee) {
            return InitError(strprintf(
                _("Invalid amount for -maxtxfee=<amount>: '%s' (must "
                  "be at least the minrelay fee of %s to prevent "
                  "stuck transactions)"),
                gArgs.GetArg("-maxtxfee", ""), minRelayTxFee.ToString()));
        }
    }

    bSpendZeroConfChange =
        gArgs.GetBoolArg("-spendzeroconfchange", DEFAULT_SPEND_ZEROCONF_CHANGE);

    return true;
}

bool CWallet::BackupWallet(const std::string &strDest) {
    return dbw->Backup(strDest);
}

CKeyPool::CKeyPool() {
    nTime = GetTime();
    fInternal = false;
}

CKeyPool::CKeyPool(const CPubKey &vchPubKeyIn, bool internalIn) {
    nTime = GetTime();
    vchPubKey = vchPubKeyIn;
    fInternal = internalIn;
}

CWalletKey::CWalletKey(int64_t nExpires) {
    nTimeCreated = (nExpires ? GetTime() : 0);
    nTimeExpires = nExpires;
}

void CMerkleTx::SetMerkleBranch(const CBlockIndex *pindex, int posInBlock) {
    // Update the tx's hashBlock
    hashBlock = pindex->GetBlockHash();

    // Set the position of the transaction in the block.
    nIndex = posInBlock;
}

int CMerkleTx::GetDepthInMainChain() const {
    int32_t height = GetHeightInMainChain();
    if (height == MEMPOOL_HEIGHT) {
        return 0;
    }

    return ((nIndex == -1) ? (-1) : 1) *
           (chainActive.Height() - height + 1);
}

int CMerkleTx::GetHeightInMainChain() const {
    if (hashUnset()) {
        return MEMPOOL_HEIGHT;
    }

    AssertLockHeld(cs_main);

    // Find the block it claims to be in.
    auto mi = mapBlockIndex.find(hashBlock);
    if (mi == mapBlockIndex.end()) {
        return MEMPOOL_HEIGHT;
    }

    const CBlockIndex *pindex = (*mi).second;
    if (!pindex || !chainActive.Contains(pindex)) {
        return MEMPOOL_HEIGHT;
    }

    return pindex->nHeight;
}

bool CMerkleTx::IsGenesisEnabled() const {
    int32_t height = GetHeightInMainChain();
    if (height == MEMPOOL_HEIGHT) {
        AssertLockHeld(cs_main);
        return ::IsGenesisEnabled(GlobalConfig::GetConfig(), chainActive.Height() + 1);
    }
    return ::IsGenesisEnabled(GlobalConfig::GetConfig(), height);
}

int CMerkleTx::GetBlocksToMaturity() const {
    if (!IsCoinBase()) {
        return 0;
    }

    return std::max(0, (COINBASE_MATURITY + 1) - GetDepthInMainChain());
}

bool CMerkleTx::SubmitTxToMempool(const Amount nAbsurdFee,
                                   CValidationState &state) {
    // Check if g_connman is accessible
    if (!g_connman) {
        throw std::runtime_error("Error: P2P functionality missing or disabled");
    }
    // Mempool Journal ChangeSet
    CJournalChangeSetPtr changeSet {
        mempool.getJournalBuilder().getNewChangeSet(JournalUpdateReason::NEW_TXN)
    };
    // Forward transaction to the validator and wait for results.
    // To support backward compatibility (of this interface) we need
    // to wait until the transaction is processed.
    const auto& txValidator = g_connman->getTxnValidator();
    state = txValidator->processValidation(
        std::make_shared<CTxInputData>(
            g_connman->GetTxIdTracker(),
            tx,           // a pointer to the tx
            TxSource::wallet, // tx source
            TxValidationPriority::normal, // tx validation priority
            TxStorage::memory, // tx storage
            GetTime(),    // nAcceptTime
            nAbsurdFee),  // nAbsurdFee
        changeSet, // an instance of the mempool journal
        true); // fLimitMempoolSize
    return state.IsValid();
}<|MERGE_RESOLUTION|>--- conflicted
+++ resolved
@@ -3274,14 +3274,9 @@
         LOCK(cs_wallet);
 
         // Delete destdata tuples associated with address.
-<<<<<<< HEAD
         for (const auto& item :
              mapAddressBook[address].destdata) {
             CWalletDB(*dbw).EraseDestData(address, item.first);
-=======
-        for (const auto &[key, dummy_value] : mapAddressBook[address].destdata) {
-            CWalletDB(*dbw).EraseDestData(address, key);
->>>>>>> c44af483
         }
 
         mapAddressBook.erase(address);
@@ -3693,16 +3688,8 @@
 CWallet::GetAccountAddresses(const std::string &strAccount) const {
     LOCK(cs_wallet);
     std::set<CTxDestination> result;
-<<<<<<< HEAD
-    for (const auto& item :
-         mapAddressBook) {
-        const CTxDestination &address = item.first;
-        const std::string &strName = item.second.name;
-        if (strName == strAccount) {
-=======
     for (const auto &[address, account]: mapAddressBook) {
         if (account.name == strAccount) {
->>>>>>> c44af483
             result.insert(address);
         }
     }
