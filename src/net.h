--- conflicted
+++ resolved
@@ -287,79 +287,22 @@
             CTxMemPool *pool,
             TxInputDataSPtrVec& vNewTxns,
             CTxnHandlers& handlers,
-<<<<<<< HEAD
-            bool fReadyForFeeEstimation)
-=======
             bool fReadyForFeeEstimation,
             bool fUseTimedCancellationSource,
             std::chrono::milliseconds maxasynctasksrunduration)
->>>>>>> aaab180c
         -> std::vector<std::future<typename std::result_of<
             Callable(const TxInputDataSPtr&,
                 const Config*,
                 CTxMemPool*,
                 CTxnHandlers&,
-<<<<<<< HEAD
-                bool)>::type>> {
-=======
                 bool,
                 bool,
                 std::chrono::steady_clock::time_point)>::type>> {
->>>>>>> aaab180c
         using resultType = typename std::result_of<
             Callable(const TxInputDataSPtr&,
                 const Config*,
                 CTxMemPool*,
                 CTxnHandlers&,
-<<<<<<< HEAD
-                bool)>::type;
-        // A variable which stors results
-        std::vector<std::future<resultType>> results {};
-        size_t numThreads = mValidatorThreadPool.getPoolSize();
-        // Calculate txns per thread ratio.
-        size_t nTxnsPerTaskRatio {vNewTxns.size() / numThreads};
-        // Calculate number of txns for batch processing (per thread)
-        size_t nBatchSize {0};
-        bool fSingleTask = !nTxnsPerTaskThreshold || (nTxnsPerTaskRatio < nTxnsPerTaskThreshold);
-        if (fSingleTask) {
-            nBatchSize = vNewTxns.size();
-        } else {
-            nBatchSize = vNewTxns.size() / numThreads;
-            if (vNewTxns.size() % numThreads) {
-                ++nBatchSize;
-            }
-        }
-        // Allocate a buffer for results
-        results.reserve(fSingleTask ? 1 : numThreads);
-        auto chunkBeginIter = vNewTxns.begin();
-        auto chunkEndIter = vNewTxns.begin();
-        size_t currChunkBeginPos {0};
-        // Lambda function which creats a task with batch txns
-        auto create_batch_task {
-            [&](const TxInputDataSPtrRefVec& vBatchTxns) {
-                results.emplace_back(
-                        make_task(mValidatorThreadPool, func,
-                            vBatchTxns,
-                            config,
-                            pool,
-                            handlers,
-                            fReadyForFeeEstimation));
-                }
-        };
-        // Calculate a chunk of txns & create a task which executes a batch processing.
-        while (currChunkBeginPos + nBatchSize <= vNewTxns.size()) {
-            std::advance(chunkEndIter, nBatchSize);
-            const TxInputDataSPtrRefVec vBatchTxns(chunkBeginIter, chunkEndIter);
-            create_batch_task(vBatchTxns);
-            chunkBeginIter = chunkEndIter;
-            currChunkBeginPos += nBatchSize;
-        }
-        // Last chunk
-        size_t nLastChunkSize = vNewTxns.size() - currChunkBeginPos;
-        if (nLastChunkSize) {
-            const TxInputDataSPtrRefVec vBatchTxns(chunkBeginIter, vNewTxns.end());
-            create_batch_task(vBatchTxns);
-=======
                 bool,
                 bool,
                 std::chrono::steady_clock::time_point)>::type;
@@ -386,7 +329,6 @@
                     fReadyForFeeEstimation,
                     fUseTimedCancellationSource,
                     end_time_point));
->>>>>>> aaab180c
         }
         return results;
     };
